<?xml version="1.0" encoding="UTF-8"?>
<project version="4">
  <component name="CMakeSharedSettings">
    <configurations>
      <configuration PROFILE_NAME="pca10056" ENABLED="false" CONFIG_NAME="Debug" GENERATION_OPTIONS="-DBOARD=pca10056 -DLOG=3 -DLOGGER=RTT -DTRACE_ETM=1" />
      <configuration PROFILE_NAME="pca10095" ENABLED="false" CONFIG_NAME="Debug" GENERATION_OPTIONS="-DBOARD=pca10095 -DLOG=3 -DLOGGER=RTT -DTRACE_ETM=1" />
      <configuration PROFILE_NAME="esp32s2" ENABLED="false" GENERATION_OPTIONS="-DBOARD=espressif_saola_1 -DIDF_TARGET=esp32s2">
        <ADDITIONAL_GENERATION_ENVIRONMENT>
          <envs>
            <env name="ESPBAUD" value="1500000" />
            <env name="ESPPORT" value="/dev/ttyUSB0" />
            <env name="IDF_PATH" value="$PROJECT_DIR$/../esp-idf" />
            <env name="PATH" value="$PROJECT_DIR$/../esp-idf/components/esptool_py/esptool:/home/hathach/code/esp-idf/components/espcoredump:/home/hathach/code/esp-idf/components/partition_table:/home/hathach/code/esp-idf/components/app_update:/home/hathach/.espressif/tools/xtensa-esp-elf-gdb/11.2_20220823/xtensa-esp-elf-gdb/bin:/home/hathach/.espressif/tools/riscv32-esp-elf-gdb/11.2_20220823/riscv32-esp-elf-gdb/bin:/home/hathach/.espressif/tools/xtensa-esp32-elf/esp-2021r2-patch5-8.4.0/xtensa-esp32-elf/bin:/home/hathach/.espressif/tools/xtensa-esp32s2-elf/esp-2021r2-patch5-8.4.0/xtensa-esp32s2-elf/bin:/home/hathach/.espressif/tools/xtensa-esp32s3-elf/esp-2021r2-patch5-8.4.0/xtensa-esp32s3-elf/bin:/home/hathach/.espressif/tools/riscv32-esp-elf/esp-2021r2-patch5-8.4.0/riscv32-esp-elf/bin:/home/hathach/.espressif/tools/esp32ulp-elf/2.35_20220830/esp32ulp-elf/bin:/home/hathach/.espressif/tools/openocd-esp32/v0.11.0-esp32-20221026/openocd-esp32/bin:/home/hathach/.espressif/python_env/idf4.4_py3.10_env/bin:/home/hathach/code/esp-idf/tools:/home/hathach/app/riscv-openocd-wch/src:/home/hathach/app/arm-gnu-toolchain-12.2.rel1-x86_64-arm-none-eabi/bin:/home/hathach/.local/bin:/home/hathach/bin:/usr/local/sbin:/usr/local/bin:/usr/sbin:/usr/bin:/sbin:/bin:/usr/games:/usr/local/games:/snap/bin:/snap/bin:/opt/SEGGER/JLink:/home/hathach/app/gcc-arm-10.3-2021.07-x86_64-aarch64-none-elf/bin:/home/hathach/.local/xPacks/@xpack-dev-tools/riscv-none-embed-gcc/10.2.0-1.2.1/.content/bin:/home/hathach/.local/xPacks/@xpack-dev-tools/openocd/*/.content/bin:/home/hathach/ti/msp430-gcc/bin:/home/hathach/ti/MSPFlasher_1.3.20:/home/hathach/ti/uniflash_7.0.0:/home/hathach/app/gcc_8.3.0.202102_gnurx-elf/bin:/home/hathach/app/RFP_CLI_Linux_V31101_x64/linux-x64:/home/hathach/app/fomu-toolchain-linux_x86_64-v1.5.5/bin:/home/hathach/app/nuclei_riscv_newlibc_prebuilt_linux64_2020.08/gcc/bin:/home/hathach/app/riscv32-embecosm-ubuntu2004-gcc11.1.0/bin:/home/hathach/app/cov-analysis-linux64-2019.03/bin:/opt/iarsystems/bxarm/arm/bin:/home/hathach/.local/bin" />
          </envs>
        </ADDITIONAL_GENERATION_ENVIRONMENT>
      </configuration>
      <configuration PROFILE_NAME="esp32s3" ENABLED="false" GENERATION_OPTIONS="-DBOARD=espressif_s3_devkitm -DIDF_TARGET=esp32s3">
        <ADDITIONAL_GENERATION_ENVIRONMENT>
          <envs>
            <env name="ESPBAUD" value="1500000" />
            <env name="ESPPORT" value="/dev/ttyUSB0" />
            <env name="IDF_PATH" value="$PROJECT_DIR$/../esp-idf" />
            <env name="PATH" value="$PROJECT_DIR$/../esp-idf/components/esptool_py/esptool:/home/hathach/code/esp-idf/components/espcoredump:/home/hathach/code/esp-idf/components/partition_table:/home/hathach/code/esp-idf/components/app_update:/home/hathach/.espressif/tools/xtensa-esp-elf-gdb/11.2_20220823/xtensa-esp-elf-gdb/bin:/home/hathach/.espressif/tools/riscv32-esp-elf-gdb/11.2_20220823/riscv32-esp-elf-gdb/bin:/home/hathach/.espressif/tools/xtensa-esp32-elf/esp-2021r2-patch5-8.4.0/xtensa-esp32-elf/bin:/home/hathach/.espressif/tools/xtensa-esp32s2-elf/esp-2021r2-patch5-8.4.0/xtensa-esp32s2-elf/bin:/home/hathach/.espressif/tools/xtensa-esp32s3-elf/esp-2021r2-patch5-8.4.0/xtensa-esp32s3-elf/bin:/home/hathach/.espressif/tools/riscv32-esp-elf/esp-2021r2-patch5-8.4.0/riscv32-esp-elf/bin:/home/hathach/.espressif/tools/esp32ulp-elf/2.35_20220830/esp32ulp-elf/bin:/home/hathach/.espressif/tools/openocd-esp32/v0.11.0-esp32-20221026/openocd-esp32/bin:/home/hathach/.espressif/python_env/idf4.4_py3.10_env/bin:/home/hathach/code/esp-idf/tools:/home/hathach/app/riscv-openocd-wch/src:/home/hathach/app/arm-gnu-toolchain-12.2.rel1-x86_64-arm-none-eabi/bin:/home/hathach/.local/bin:/home/hathach/bin:/usr/local/sbin:/usr/local/bin:/usr/sbin:/usr/bin:/sbin:/bin:/usr/games:/usr/local/games:/snap/bin:/snap/bin:/opt/SEGGER/JLink:/home/hathach/app/gcc-arm-10.3-2021.07-x86_64-aarch64-none-elf/bin:/home/hathach/.local/xPacks/@xpack-dev-tools/riscv-none-embed-gcc/10.2.0-1.2.1/.content/bin:/home/hathach/.local/xPacks/@xpack-dev-tools/openocd/*/.content/bin:/home/hathach/ti/msp430-gcc/bin:/home/hathach/ti/MSPFlasher_1.3.20:/home/hathach/ti/uniflash_7.0.0:/home/hathach/app/gcc_8.3.0.202102_gnurx-elf/bin:/home/hathach/app/RFP_CLI_Linux_V31101_x64/linux-x64:/home/hathach/app/fomu-toolchain-linux_x86_64-v1.5.5/bin:/home/hathach/app/nuclei_riscv_newlibc_prebuilt_linux64_2020.08/gcc/bin:/home/hathach/app/riscv32-embecosm-ubuntu2004-gcc11.1.0/bin:/home/hathach/app/cov-analysis-linux64-2019.03/bin:/opt/iarsystems/bxarm/arm/bin:/home/hathach/.local/bin" />
          </envs>
        </ADDITIONAL_GENERATION_ENVIRONMENT>
      </configuration>
      <configuration PROFILE_NAME="rp2040" ENABLED="false" CONFIG_NAME="Debug" GENERATION_OPTIONS="-DBOARD=raspberry_pi_pico" />
      <configuration PROFILE_NAME="metro m7 1011" ENABLED="false" CONFIG_NAME="Debug" GENERATION_OPTIONS="-DBOARD=metro_m7_1011 -DLOG=3 -DLOGGER=RTT -DTRACE_ETM=1" />
      <configuration PROFILE_NAME="rt1010 evk" ENABLED="false" CONFIG_NAME="Debug" GENERATION_OPTIONS="-DBOARD=mimxrt1010_evk -DLOG=3 -DLOGGER=RTT" />
      <configuration PROFILE_NAME="rt1060 evk" ENABLED="false" CONFIG_NAME="Debug" GENERATION_OPTIONS="-DBOARD=mimxrt1060_evk -DLOG=3 -DLOGGER=RTT" />
      <configuration PROFILE_NAME="mcb1800" ENABLED="false" CONFIG_NAME="Debug" GENERATION_OPTIONS="-DBOARD=mcb1800 -DLOG=3 -DLOGGER=RTT -DTRACE_ETM=1" />
      <configuration PROFILE_NAME="ea4088 quickstart" ENABLED="false" CONFIG_NAME="Debug" GENERATION_OPTIONS="-DBOARD=ea4088_quickstart -DLOG=3 -DLOGGER=RTT -DTRACE_ETM=1" />
      <configuration PROFILE_NAME="lpc55s69" ENABLED="false" CONFIG_NAME="Debug" GENERATION_OPTIONS="-DBOARD=lpcxpresso55s69" />
      <configuration PROFILE_NAME="mcxn947" ENABLED="false" CONFIG_NAME="Debug" GENERATION_OPTIONS="-DBOARD=mcxn947brk -DLOG=3 -DLOGGER=RTT" />
      <configuration PROFILE_NAME="stm32g0b1nucleo" ENABLED="false" CONFIG_NAME="Debug" GENERATION_OPTIONS="-DBOARD=stm32g0b1nucleo" />
      <configuration PROFILE_NAME="stm32g474nucleo" ENABLED="false" CONFIG_NAME="Debug" GENERATION_OPTIONS="-DBOARD=stm32g474nucleo" />
      <configuration PROFILE_NAME="b_g474e_dpow1" ENABLED="false" CONFIG_NAME="Debug" GENERATION_OPTIONS="-DBOARD=b_g474e_dpow1 -DLOG=3 -DLOGGER=RTT" />
      <configuration PROFILE_NAME="b_g474e_dpow1 iar" ENABLED="false" CONFIG_NAME="Debug" GENERATION_OPTIONS="-DBOARD=b_g474e_dpow1 -DTOOLCHAIN=iar" />
      <configuration PROFILE_NAME="frdm_kl25z" ENABLED="false" CONFIG_NAME="Debug" GENERATION_OPTIONS="-DBOARD=frdm_kl25z -DLOG=3 -DLOGGER=RTT" />
      <configuration PROFILE_NAME="stm32h743eval" ENABLED="false" CONFIG_NAME="Debug" GENERATION_OPTIONS="-DBOARD=stm32h743eval -DLOG=3 -DLOGGER=RTT -DTRACE_ETM=1" />
      <configuration PROFILE_NAME="stm32f072disco" ENABLED="false" CONFIG_NAME="Debug" GENERATION_OPTIONS="-DBOARD=stm32f072disco" />
      <configuration PROFILE_NAME="stm32f103_mini_2" ENABLED="false" CONFIG_NAME="Debug" GENERATION_OPTIONS="-DBOARD=stm32f103_mini_2" />
      <configuration PROFILE_NAME="stm32f769disco" ENABLED="false" CONFIG_NAME="Debug" GENERATION_OPTIONS="-DBOARD=stm32f769disco -DLOG=3 -DLOGGER=RTT" />
      <configuration PROFILE_NAME="stm32l476disco" ENABLED="false" CONFIG_NAME="Debug" GENERATION_OPTIONS="-DBOARD=stm32l476disco -DLOG=3 -DLOGGER=RTT" />
      <configuration PROFILE_NAME="ra4m1" ENABLED="false" CONFIG_NAME="Debug" GENERATION_OPTIONS="-DBOARD=ra4m1_ek -DLOG=3 -DLOGGER=RTT" />
      <configuration PROFILE_NAME="ra6m1" ENABLED="false" CONFIG_NAME="Debug" GENERATION_OPTIONS="-DBOARD=ra6m1_ek -DLOG=3 -DLOGGER=RTT" />
      <configuration PROFILE_NAME="ra6m5" ENABLED="false" CONFIG_NAME="Debug" GENERATION_OPTIONS="-DBOARD=ra6m5_ek -DLOG=3 -DLOGGER=RTT -DTRACE_ETM=1" />
<<<<<<< HEAD
      <configuration PROFILE_NAME="rt1050 evk" ENABLED="false" CONFIG_NAME="Debug" GENERATION_OPTIONS="-DBOARD=mimxrt1050_evkb -DLOG=1 -DLOGGER=RTT" />
      <configuration PROFILE_NAME="ea4088 quickstart" ENABLED="false" CONFIG_NAME="Debug" GENERATION_OPTIONS="-DBOARD=ea4088_quickstart -DLOG=3 -DLOGGER=RTT -DTRACE_ETM=1" />
      <configuration PROFILE_NAME="ea4357" ENABLED="false" CONFIG_NAME="Debug" GENERATION_OPTIONS="-DBOARD=ea4357 -DLOG=3 -DLOGGER=RTT -DTRACE_ETM=1" />
      <configuration PROFILE_NAME="feather_rp2040" ENABLED="false" CONFIG_NAME="Debug" GENERATION_OPTIONS="-DBOARD=pico_sdk -DPICO_BOARD=adafruit_feather_rp2040" />
=======
      <configuration PROFILE_NAME="ra6m5 PORT0" ENABLED="false" CONFIG_NAME="Debug" GENERATION_OPTIONS="-DBOARD=ra6m5_ek -DLOG=3 -DLOGGER=RTT -DTRACE_ETM=1 -DPORT=0" />
      <configuration PROFILE_NAME="uno_r4" ENABLED="false" CONFIG_NAME="Debug" GENERATION_OPTIONS="-DBOARD=uno_r4 -DLOG=4 -DLOGGER=RTT" />
      <configuration PROFILE_NAME="portenta_c33" ENABLED="false" CONFIG_NAME="Debug" GENERATION_OPTIONS="-DBOARD=portenta_c33 -DLOG=3" />
>>>>>>> 6d03bb9f
    </configurations>
  </component>
</project><|MERGE_RESOLUTION|>--- conflicted
+++ resolved
@@ -24,7 +24,7 @@
           </envs>
         </ADDITIONAL_GENERATION_ENVIRONMENT>
       </configuration>
-      <configuration PROFILE_NAME="rp2040" ENABLED="false" CONFIG_NAME="Debug" GENERATION_OPTIONS="-DBOARD=raspberry_pi_pico" />
+      <configuration PROFILE_NAME="rp2040" ENABLED="false" CONFIG_NAME="Debug" GENERATION_OPTIONS="-DBOARD=raspberry_pi_pico -DLOG=2" />
       <configuration PROFILE_NAME="metro m7 1011" ENABLED="false" CONFIG_NAME="Debug" GENERATION_OPTIONS="-DBOARD=metro_m7_1011 -DLOG=3 -DLOGGER=RTT -DTRACE_ETM=1" />
       <configuration PROFILE_NAME="rt1010 evk" ENABLED="false" CONFIG_NAME="Debug" GENERATION_OPTIONS="-DBOARD=mimxrt1010_evk -DLOG=3 -DLOGGER=RTT" />
       <configuration PROFILE_NAME="rt1060 evk" ENABLED="false" CONFIG_NAME="Debug" GENERATION_OPTIONS="-DBOARD=mimxrt1060_evk -DLOG=3 -DLOGGER=RTT" />
@@ -41,20 +41,15 @@
       <configuration PROFILE_NAME="stm32f072disco" ENABLED="false" CONFIG_NAME="Debug" GENERATION_OPTIONS="-DBOARD=stm32f072disco" />
       <configuration PROFILE_NAME="stm32f103_mini_2" ENABLED="false" CONFIG_NAME="Debug" GENERATION_OPTIONS="-DBOARD=stm32f103_mini_2" />
       <configuration PROFILE_NAME="stm32f769disco" ENABLED="false" CONFIG_NAME="Debug" GENERATION_OPTIONS="-DBOARD=stm32f769disco -DLOG=3 -DLOGGER=RTT" />
-      <configuration PROFILE_NAME="stm32l476disco" ENABLED="false" CONFIG_NAME="Debug" GENERATION_OPTIONS="-DBOARD=stm32l476disco -DLOG=3 -DLOGGER=RTT" />
+      <configuration PROFILE_NAME="stm32l476disco" ENABLED="false" CONFIG_NAME="Debug" GENERATION_OPTIONS="-DBOARD=stm32l476disco" />
       <configuration PROFILE_NAME="ra4m1" ENABLED="false" CONFIG_NAME="Debug" GENERATION_OPTIONS="-DBOARD=ra4m1_ek -DLOG=3 -DLOGGER=RTT" />
       <configuration PROFILE_NAME="ra6m1" ENABLED="false" CONFIG_NAME="Debug" GENERATION_OPTIONS="-DBOARD=ra6m1_ek -DLOG=3 -DLOGGER=RTT" />
       <configuration PROFILE_NAME="ra6m5" ENABLED="false" CONFIG_NAME="Debug" GENERATION_OPTIONS="-DBOARD=ra6m5_ek -DLOG=3 -DLOGGER=RTT -DTRACE_ETM=1" />
-<<<<<<< HEAD
-      <configuration PROFILE_NAME="rt1050 evk" ENABLED="false" CONFIG_NAME="Debug" GENERATION_OPTIONS="-DBOARD=mimxrt1050_evkb -DLOG=1 -DLOGGER=RTT" />
-      <configuration PROFILE_NAME="ea4088 quickstart" ENABLED="false" CONFIG_NAME="Debug" GENERATION_OPTIONS="-DBOARD=ea4088_quickstart -DLOG=3 -DLOGGER=RTT -DTRACE_ETM=1" />
-      <configuration PROFILE_NAME="ea4357" ENABLED="false" CONFIG_NAME="Debug" GENERATION_OPTIONS="-DBOARD=ea4357 -DLOG=3 -DLOGGER=RTT -DTRACE_ETM=1" />
-      <configuration PROFILE_NAME="feather_rp2040" ENABLED="false" CONFIG_NAME="Debug" GENERATION_OPTIONS="-DBOARD=pico_sdk -DPICO_BOARD=adafruit_feather_rp2040" />
-=======
       <configuration PROFILE_NAME="ra6m5 PORT0" ENABLED="false" CONFIG_NAME="Debug" GENERATION_OPTIONS="-DBOARD=ra6m5_ek -DLOG=3 -DLOGGER=RTT -DTRACE_ETM=1 -DPORT=0" />
       <configuration PROFILE_NAME="uno_r4" ENABLED="false" CONFIG_NAME="Debug" GENERATION_OPTIONS="-DBOARD=uno_r4 -DLOG=4 -DLOGGER=RTT" />
       <configuration PROFILE_NAME="portenta_c33" ENABLED="false" CONFIG_NAME="Debug" GENERATION_OPTIONS="-DBOARD=portenta_c33 -DLOG=3" />
->>>>>>> 6d03bb9f
+      <configuration PROFILE_NAME="ea4357" ENABLED="false" CONFIG_NAME="Debug" GENERATION_OPTIONS="-DBOARD=ea4357 -DLOG=3 -DLOGGER=RTT -DTRACE_ETM=1" />
+      <configuration PROFILE_NAME="feather_rp2040" ENABLED="false" CONFIG_NAME="Debug" GENERATION_OPTIONS="-DBOARD=pico_sdk -DPICO_BOARD=adafruit_feather_rp2040" />
     </configurations>
   </component>
 </project>