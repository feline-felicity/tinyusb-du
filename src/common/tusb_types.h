/*
 * The MIT License (MIT)
 *
 * Copyright (c) 2019 Ha Thach (tinyusb.org)
 *
 * Permission is hereby granted, free of charge, to any person obtaining a copy
 * of this software and associated documentation files (the "Software"), to deal
 * in the Software without restriction, including without limitation the rights
 * to use, copy, modify, merge, publish, distribute, sublicense, and/or sell
 * copies of the Software, and to permit persons to whom the Software is
 * furnished to do so, subject to the following conditions:
 *
 * The above copyright notice and this permission notice shall be included in
 * all copies or substantial portions of the Software.
 *
 * THE SOFTWARE IS PROVIDED "AS IS", WITHOUT WARRANTY OF ANY KIND, EXPRESS OR
 * IMPLIED, INCLUDING BUT NOT LIMITED TO THE WARRANTIES OF MERCHANTABILITY,
 * FITNESS FOR A PARTICULAR PURPOSE AND NONINFRINGEMENT. IN NO EVENT SHALL THE
 * AUTHORS OR COPYRIGHT HOLDERS BE LIABLE FOR ANY CLAIM, DAMAGES OR OTHER
 * LIABILITY, WHETHER IN AN ACTION OF CONTRACT, TORT OR OTHERWISE, ARISING FROM,
 * OUT OF OR IN CONNECTION WITH THE SOFTWARE OR THE USE OR OTHER DEALINGS IN
 * THE SOFTWARE.
 *
 * This file is part of the TinyUSB stack.
 */

/** \ingroup group_usb_definitions
 *  \defgroup USBDef_Type USB Types
 *  @{ */

#ifndef _TUSB_TYPES_H_
#define _TUSB_TYPES_H_

#include <stdbool.h>
#include <stdint.h>
#include "tusb_compiler.h"

#ifdef __cplusplus
 extern "C" {
#endif

/*------------------------------------------------------------------*/
/* CONSTANTS
 *------------------------------------------------------------------*/

/// defined base on EHCI specs value for Endpoint Speed
typedef enum
{
  TUSB_SPEED_FULL = 0,
  TUSB_SPEED_LOW     ,
  TUSB_SPEED_HIGH,
  TUSB_SPEED_INVALID = 0xff,
}tusb_speed_t;

/// defined base on USB Specs Endpoint's bmAttributes
typedef enum
{
  TUSB_XFER_CONTROL = 0 ,
  TUSB_XFER_ISOCHRONOUS ,
  TUSB_XFER_BULK        ,
  TUSB_XFER_INTERRUPT
}tusb_xfer_type_t;

typedef enum
{
  TUSB_DIR_OUT = 0,
  TUSB_DIR_IN  = 1,

  TUSB_DIR_IN_MASK = 0x80
}tusb_dir_t;

/// USB Descriptor Types
typedef enum
{
  TUSB_DESC_DEVICE                = 0x01,
  TUSB_DESC_CONFIGURATION         = 0x02,
  TUSB_DESC_STRING                = 0x03,
  TUSB_DESC_INTERFACE             = 0x04,
  TUSB_DESC_ENDPOINT              = 0x05,
  TUSB_DESC_DEVICE_QUALIFIER      = 0x06,
  TUSB_DESC_OTHER_SPEED_CONFIG    = 0x07,
  TUSB_DESC_INTERFACE_POWER       = 0x08,
  TUSB_DESC_OTG                   = 0x09,
  TUSB_DESC_DEBUG                 = 0x0A,
  TUSB_DESC_INTERFACE_ASSOCIATION = 0x0B,

  TUSB_DESC_BOS                   = 0x0F,
  TUSB_DESC_DEVICE_CAPABILITY     = 0x10,

  TUSB_DESC_FUNCTIONAL            = 0x21,

  // Class Specific Descriptor
  TUSB_DESC_CS_DEVICE             = 0x21,
  TUSB_DESC_CS_CONFIGURATION      = 0x22,
  TUSB_DESC_CS_STRING             = 0x23,
  TUSB_DESC_CS_INTERFACE          = 0x24,
  TUSB_DESC_CS_ENDPOINT           = 0x25,

  TUSB_DESC_SUPERSPEED_ENDPOINT_COMPANION     = 0x30,
  TUSB_DESC_SUPERSPEED_ISO_ENDPOINT_COMPANION = 0x31
}tusb_desc_type_t;

typedef enum
{
  TUSB_REQ_GET_STATUS        = 0  ,
  TUSB_REQ_CLEAR_FEATURE     = 1  ,
  TUSB_REQ_RESERVED          = 2  ,
  TUSB_REQ_SET_FEATURE       = 3  ,
  TUSB_REQ_RESERVED2         = 4  ,
  TUSB_REQ_SET_ADDRESS       = 5  ,
  TUSB_REQ_GET_DESCRIPTOR    = 6  ,
  TUSB_REQ_SET_DESCRIPTOR    = 7  ,
  TUSB_REQ_GET_CONFIGURATION = 8  ,
  TUSB_REQ_SET_CONFIGURATION = 9  ,
  TUSB_REQ_GET_INTERFACE     = 10 ,
  TUSB_REQ_SET_INTERFACE     = 11 ,
  TUSB_REQ_SYNCH_FRAME       = 12
}tusb_request_code_t;

typedef enum
{
  TUSB_REQ_FEATURE_EDPT_HALT     = 0,
  TUSB_REQ_FEATURE_REMOTE_WAKEUP = 1,
  TUSB_REQ_FEATURE_TEST_MODE     = 2
}tusb_request_feature_selector_t;

typedef enum
{
  TUSB_REQ_TYPE_STANDARD = 0,
  TUSB_REQ_TYPE_CLASS,
  TUSB_REQ_TYPE_VENDOR,
  TUSB_REQ_TYPE_INVALID
} tusb_request_type_t;

typedef enum
{
  TUSB_REQ_RCPT_DEVICE =0,
  TUSB_REQ_RCPT_INTERFACE,
  TUSB_REQ_RCPT_ENDPOINT,
  TUSB_REQ_RCPT_OTHER
} tusb_request_recipient_t;

// https://www.usb.org/defined-class-codes
typedef enum
{
  TUSB_CLASS_UNSPECIFIED          = 0    ,
  TUSB_CLASS_AUDIO                = 1    ,
  TUSB_CLASS_CDC                  = 2    ,
  TUSB_CLASS_HID                  = 3    ,
  TUSB_CLASS_RESERVED_4           = 4    ,
  TUSB_CLASS_PHYSICAL             = 5    ,
  TUSB_CLASS_IMAGE                = 6    ,
  TUSB_CLASS_PRINTER              = 7    ,
  TUSB_CLASS_MSC                  = 8    ,
  TUSB_CLASS_HUB                  = 9    ,
  TUSB_CLASS_CDC_DATA             = 10   ,
  TUSB_CLASS_SMART_CARD           = 11   ,
  TUSB_CLASS_RESERVED_12          = 12   ,
  TUSB_CLASS_CONTENT_SECURITY     = 13   ,
  TUSB_CLASS_VIDEO                = 14   ,
  TUSB_CLASS_PERSONAL_HEALTHCARE  = 15   ,
  TUSB_CLASS_AUDIO_VIDEO          = 16   ,

  TUSB_CLASS_DIAGNOSTIC           = 0xDC ,
  TUSB_CLASS_WIRELESS_CONTROLLER  = 0xE0 ,
  TUSB_CLASS_MISC                 = 0xEF ,
  TUSB_CLASS_APPLICATION_SPECIFIC = 0xFE ,
  TUSB_CLASS_VENDOR_SPECIFIC      = 0xFF
}tusb_class_code_t;

typedef enum
{
  MISC_SUBCLASS_COMMON = 2
}misc_subclass_type_t;

typedef enum
{
  MISC_PROTOCOL_IAD = 1
}misc_protocol_type_t;

typedef enum
{
  APP_SUBCLASS_USBTMC = 0x03,
  APP_SUBCLASS_DFU_RUNTIME = 0x01
} app_subclass_type_t;

typedef enum
{
  DEVICE_CAPABILITY_WIRELESS_USB               = 0x01,
  DEVICE_CAPABILITY_USB20_EXTENSION            = 0x02,
  DEVICE_CAPABILITY_SUPERSPEED_USB             = 0x03,
  DEVICE_CAPABILITY_CONTAINER_id               = 0x04,
  DEVICE_CAPABILITY_PLATFORM                   = 0x05,
  DEVICE_CAPABILITY_POWER_DELIVERY             = 0x06,
  DEVICE_CAPABILITY_BATTERY_INFO               = 0x07,
  DEVICE_CAPABILITY_PD_CONSUMER_PORT           = 0x08,
  DEVICE_CAPABILITY_PD_PROVIDER_PORT           = 0x09,
  DEVICE_CAPABILITY_SUPERSPEED_PLUS            = 0x0A,
  DEVICE_CAPABILITY_PRECESION_TIME_MEASUREMENT = 0x0B,
  DEVICE_CAPABILITY_WIRELESS_USB_EXT           = 0x0C,
  DEVICE_CAPABILITY_BILLBOARD                  = 0x0D,
  DEVICE_CAPABILITY_AUTHENTICATION             = 0x0E,
  DEVICE_CAPABILITY_BILLBOARD_EX               = 0x0F,
  DEVICE_CAPABILITY_CONFIGURATION_SUMMARY      = 0x10
}device_capability_type_t;

enum {
  TUSB_DESC_CONFIG_ATT_REMOTE_WAKEUP = TU_BIT(5),
  TUSB_DESC_CONFIG_ATT_SELF_POWERED  = TU_BIT(6),
};

#define TUSB_DESC_CONFIG_POWER_MA(x)  ((x)/2)

/// Device State TODO remove
typedef enum
{
  TUSB_DEVICE_STATE_UNPLUG = 0  ,
  TUSB_DEVICE_STATE_CONFIGURED  ,
  TUSB_DEVICE_STATE_SUSPENDED   ,
}tusb_device_state_t;

typedef enum
{
  XFER_RESULT_SUCCESS,
  XFER_RESULT_FAILED,
  XFER_RESULT_STALLED,
}xfer_result_t;

enum // TODO remove
{
  DESC_OFFSET_LEN  = 0,
  DESC_OFFSET_TYPE = 1
};

enum
{
  INTERFACE_INVALID_NUMBER = 0xff
};


typedef enum
{
  MS_OS_20_SET_HEADER_DESCRIPTOR       = 0x00,
  MS_OS_20_SUBSET_HEADER_CONFIGURATION = 0x01,
  MS_OS_20_SUBSET_HEADER_FUNCTION      = 0x02,
  MS_OS_20_FEATURE_COMPATBLE_ID        = 0x03,
  MS_OS_20_FEATURE_REG_PROPERTY        = 0x04,
  MS_OS_20_FEATURE_MIN_RESUME_TIME     = 0x05,
  MS_OS_20_FEATURE_MODEL_ID            = 0x06,
  MS_OS_20_FEATURE_CCGP_DEVICE         = 0x07,
  MS_OS_20_FEATURE_VENDOR_REVISION     = 0x08
} microsoft_os_20_type_t;

enum
{
  CONTROL_STAGE_SETUP,
  CONTROL_STAGE_DATA,
  CONTROL_STAGE_ACK
};

//--------------------------------------------------------------------+
// USB Descriptors
//--------------------------------------------------------------------+

TU_PACK_STRUCT_BEGIN  // Start of definition of packed structs (used by the CCRX toolchain)

/// USB Device Descriptor
typedef struct TU_ATTR_PACKED
{
  uint8_t  bLength            ; ///< Size of this descriptor in bytes.
  uint8_t  bDescriptorType    ; ///< DEVICE Descriptor Type.
  uint16_t bcdUSB             ; ///< BUSB Specification Release Number in Binary-Coded Decimal (i.e., 2.10 is 210H). This field identifies the release of the USB Specification with which the device and its descriptors are compliant.

  uint8_t  bDeviceClass       ; ///< Class code (assigned by the USB-IF). \li If this field is reset to zero, each interface within a configuration specifies its own class information and the various interfaces operate independently. \li If this field is set to a value between 1 and FEH, the device supports different class specifications on different interfaces and the interfaces may not operate independently. This value identifies the class definition used for the aggregate interfaces. \li If this field is set to FFH, the device class is vendor-specific.
  uint8_t  bDeviceSubClass    ; ///< Subclass code (assigned by the USB-IF). These codes are qualified by the value of the bDeviceClass field. \li If the bDeviceClass field is reset to zero, this field must also be reset to zero. \li If the bDeviceClass field is not set to FFH, all values are reserved for assignment by the USB-IF.
  uint8_t  bDeviceProtocol    ; ///< Protocol code (assigned by the USB-IF). These codes are qualified by the value of the bDeviceClass and the bDeviceSubClass fields. If a device supports class-specific protocols on a device basis as opposed to an interface basis, this code identifies the protocols that the device uses as defined by the specification of the device class. \li If this field is reset to zero, the device does not use class-specific protocols on a device basis. However, it may use classspecific protocols on an interface basis. \li If this field is set to FFH, the device uses a vendor-specific protocol on a device basis.
  uint8_t  bMaxPacketSize0    ; ///< Maximum packet size for endpoint zero (only 8, 16, 32, or 64 are valid). For HS devices is fixed to 64.

  uint16_t idVendor           ; ///< Vendor ID (assigned by the USB-IF).
  uint16_t idProduct          ; ///< Product ID (assigned by the manufacturer).
  uint16_t bcdDevice          ; ///< Device release number in binary-coded decimal.
  uint8_t  iManufacturer      ; ///< Index of string descriptor describing manufacturer.
  uint8_t  iProduct           ; ///< Index of string descriptor describing product.
  uint8_t  iSerialNumber      ; ///< Index of string descriptor describing the device's serial number.

  uint8_t  bNumConfigurations ; ///< Number of possible configurations.
} tusb_desc_device_t;

TU_VERIFY_STATIC( sizeof(tusb_desc_device_t) == 18, "size is not correct");

// USB Binary Device Object Store (BOS) Descriptor
typedef struct TU_ATTR_PACKED
{
  uint8_t  bLength         ; ///< Size of this descriptor in bytes
  uint8_t  bDescriptorType ; ///< CONFIGURATION Descriptor Type
  uint16_t wTotalLength    ; ///< Total length of data returned for this descriptor
  uint8_t  bNumDeviceCaps  ; ///< Number of device capability descriptors in the BOS
} tusb_desc_bos_t;

/// USB Configuration Descriptor
typedef struct TU_ATTR_PACKED
{
  uint8_t  bLength             ; ///< Size of this descriptor in bytes
  uint8_t  bDescriptorType     ; ///< CONFIGURATION Descriptor Type
  uint16_t wTotalLength        ; ///< Total length of data returned for this configuration. Includes the combined length of all descriptors (configuration, interface, endpoint, and class- or vendor-specific) returned for this configuration.

  uint8_t  bNumInterfaces      ; ///< Number of interfaces supported by this configuration
  uint8_t  bConfigurationValue ; ///< Value to use as an argument to the SetConfiguration() request to select this configuration.
  uint8_t  iConfiguration      ; ///< Index of string descriptor describing this configuration
  uint8_t  bmAttributes        ; ///< Configuration characteristics \n D7: Reserved (set to one)\n D6: Self-powered \n D5: Remote Wakeup \n D4...0: Reserved (reset to zero) \n D7 is reserved and must be set to one for historical reasons. \n A device configuration that uses power from the bus and a local source reports a non-zero value in bMaxPower to indicate the amount of bus power required and sets D6. The actual power source at runtime may be determined using the GetStatus(DEVICE) request (see USB 2.0 spec Section 9.4.5). \n If a device configuration supports remote wakeup, D5 is set to one.
  uint8_t  bMaxPower           ; ///< Maximum power consumption of the USB device from the bus in this specific configuration when the device is fully operational. Expressed in 2 mA units (i.e., 50 = 100 mA).
} tusb_desc_configuration_t;

/// USB Interface Descriptor
typedef struct TU_ATTR_PACKED
{
  uint8_t  bLength            ; ///< Size of this descriptor in bytes
  uint8_t  bDescriptorType    ; ///< INTERFACE Descriptor Type

  uint8_t  bInterfaceNumber   ; ///< Number of this interface. Zero-based value identifying the index in the array of concurrent interfaces supported by this configuration.
  uint8_t  bAlternateSetting  ; ///< Value used to select this alternate setting for the interface identified in the prior field
  uint8_t  bNumEndpoints      ; ///< Number of endpoints used by this interface (excluding endpoint zero). If this value is zero, this interface only uses the Default Control Pipe.
  uint8_t  bInterfaceClass    ; ///< Class code (assigned by the USB-IF). \li A value of zero is reserved for future standardization. \li If this field is set to FFH, the interface class is vendor-specific. \li All other values are reserved for assignment by the USB-IF.
  uint8_t  bInterfaceSubClass ; ///< Subclass code (assigned by the USB-IF). \n These codes are qualified by the value of the bInterfaceClass field. \li If the bInterfaceClass field is reset to zero, this field must also be reset to zero. \li If the bInterfaceClass field is not set to FFH, all values are reserved for assignment by the USB-IF.
  uint8_t  bInterfaceProtocol ; ///< Protocol code (assigned by the USB). \n These codes are qualified by the value of the bInterfaceClass and the bInterfaceSubClass fields. If an interface supports class-specific requests, this code identifies the protocols that the device uses as defined by the specification of the device class. \li If this field is reset to zero, the device does not use a class-specific protocol on this interface. \li If this field is set to FFH, the device uses a vendor-specific protocol for this interface.
  uint8_t  iInterface         ; ///< Index of string descriptor describing this interface
} tusb_desc_interface_t;

/// USB Endpoint Descriptor
TU_BIT_FIELD_ORDER_BEGIN
typedef struct TU_ATTR_PACKED
{
  uint8_t  bLength          ; ///< Size of this descriptor in bytes
  uint8_t  bDescriptorType  ; ///< ENDPOINT Descriptor Type

  uint8_t  bEndpointAddress ; ///< The address of the endpoint on the USB device described by this descriptor. The address is encoded as follows: \n Bit 3...0: The endpoint number \n Bit 6...4: Reserved, reset to zero \n Bit 7: Direction, ignored for control endpoints 0 = OUT endpoint 1 = IN endpoint.

  struct TU_ATTR_PACKED {
    uint8_t xfer  : 2;
    uint8_t sync  : 2;
    uint8_t usage : 2;
    uint8_t       : 2;
  } bmAttributes     ; ///< This field describes the endpoint's attributes when it is configured using the bConfigurationValue. \n Bits 1..0: Transfer Type \n- 00 = Control \n- 01 = Isochronous \n- 10 = Bulk \n- 11 = Interrupt \n If not an isochronous endpoint, bits 5..2 are reserved and must be set to zero. If isochronous, they are defined as follows: \n Bits 3..2: Synchronization Type \n- 00 = No Synchronization \n- 01 = Asynchronous \n- 10 = Adaptive \n- 11 = Synchronous \n Bits 5..4: Usage Type \n- 00 = Data endpoint \n- 01 = Feedback endpoint \n- 10 = Implicit feedback Data endpoint \n- 11 = Reserved \n Refer to Chapter 5 of USB 2.0 specification for more information. \n All other bits are reserved and must be reset to zero. Reserved bits must be ignored by the host.

  struct TU_ATTR_PACKED {
#if defined(__CCRX__)
    //FIXME the original defined bit field has a problem with the CCRX toolchain, so only a size field is defined
    uint16_t size;
#else
    uint16_t size           : 11; ///< Maximum packet size this endpoint is capable of sending or receiving when this configuration is selected. \n For isochronous endpoints, this value is used to reserve the bus time in the schedule, required for the per-(micro)frame data payloads. The pipe may, on an ongoing basis, actually use less bandwidth than that reserved. The device reports, if necessary, the actual bandwidth used via its normal, non-USB defined mechanisms. \n For all endpoints, bits 10..0 specify the maximum packet size (in bytes). \n For high-speed isochronous and interrupt endpoints: \n Bits 12..11 specify the number of additional transaction opportunities per microframe: \n- 00 = None (1 transaction per microframe) \n- 01 = 1 additional (2 per microframe) \n- 10 = 2 additional (3 per microframe) \n- 11 = Reserved \n Bits 15..13 are reserved and must be set to zero.
    uint16_t hs_period_mult : 2;
    uint16_t TU_RESERVED    : 3;
#endif
  }wMaxPacketSize;

  uint8_t  bInterval        ; ///< Interval for polling endpoint for data transfers. Expressed in frames or microframes depending on the device operating speed (i.e., either 1 millisecond or 125 us units). \n- For full-/high-speed isochronous endpoints, this value must be in the range from 1 to 16. The bInterval value is used as the exponent for a \f$ 2^(bInterval-1) \f$ value; e.g., a bInterval of 4 means a period of 8 (\f$ 2^(4-1) \f$). \n- For full-/low-speed interrupt endpoints, the value of this field may be from 1 to 255. \n- For high-speed interrupt endpoints, the bInterval value is used as the exponent for a \f$ 2^(bInterval-1) \f$ value; e.g., a bInterval of 4 means a period of 8 (\f$ 2^(4-1) \f$) . This value must be from 1 to 16. \n- For high-speed bulk/control OUT endpoints, the bInterval must specify the maximum NAK rate of the endpoint. A value of 0 indicates the endpoint never NAKs. Other values indicate at most 1 NAK each bInterval number of microframes. This value must be in the range from 0 to 255. \n Refer to Chapter 5 of USB 2.0 specification for more information.
} tusb_desc_endpoint_t;
TU_BIT_FIELD_ORDER_END

/// USB Other Speed Configuration Descriptor
typedef struct TU_ATTR_PACKED
{
  uint8_t  bLength             ; ///< Size of descriptor
  uint8_t  bDescriptorType     ; ///< Other_speed_Configuration Type
  uint16_t wTotalLength        ; ///< Total length of data returned

  uint8_t  bNumInterfaces      ; ///< Number of interfaces supported by this speed configuration
  uint8_t  bConfigurationValue ; ///< Value to use to select configuration
  uint8_t  IConfiguration      ; ///< Index of string descriptor
  uint8_t  bmAttributes        ; ///< Same as Configuration descriptor
  uint8_t  bMaxPower           ; ///< Same as Configuration descriptor
} tusb_desc_other_speed_t;

/// USB Device Qualifier Descriptor
typedef struct TU_ATTR_PACKED
{
  uint8_t  bLength            ; ///< Size of descriptor
  uint8_t  bDescriptorType    ; ///< Device Qualifier Type
  uint16_t bcdUSB             ; ///< USB specification version number (e.g., 0200H for V2.00)

  uint8_t  bDeviceClass       ; ///< Class Code
  uint8_t  bDeviceSubClass    ; ///< SubClass Code
  uint8_t  bDeviceProtocol    ; ///< Protocol Code
  uint8_t  bMaxPacketSize0    ; ///< Maximum packet size for other speed
  uint8_t  bNumConfigurations ; ///< Number of Other-speed Configurations
  uint8_t  bReserved          ; ///< Reserved for future use, must be zero
} tusb_desc_device_qualifier_t;

/// USB Interface Association Descriptor (IAD ECN)
typedef struct TU_ATTR_PACKED
{
  uint8_t bLength           ; ///< Size of descriptor
  uint8_t bDescriptorType   ; ///< Other_speed_Configuration Type

  uint8_t bFirstInterface   ; ///< Index of the first associated interface.
  uint8_t bInterfaceCount   ; ///< Total number of associated interfaces.

  uint8_t bFunctionClass    ; ///< Interface class ID.
  uint8_t bFunctionSubClass ; ///< Interface subclass ID.
  uint8_t bFunctionProtocol ; ///< Interface protocol ID.

  uint8_t iFunction         ; ///< Index of the string descriptor describing the interface association.
} tusb_desc_interface_assoc_t;

// USB String Descriptor
typedef struct TU_ATTR_PACKED
{
  uint8_t  bLength         ; ///< Size of this descriptor in bytes
  uint8_t  bDescriptorType ; ///< Descriptor Type
  uint16_t unicode_string[];
} tusb_desc_string_t;

// USB Binary Device Object Store (BOS)
typedef struct TU_ATTR_PACKED
{
  uint8_t bLength;
  uint8_t bDescriptorType ;
  uint8_t bDevCapabilityType;
  uint8_t bReserved;
  uint8_t PlatformCapabilityUUID[16];
  uint8_t CapabilityData[];
} tusb_desc_bos_platform_t;

// USB WebuSB URL Descriptor
typedef struct TU_ATTR_PACKED
{
  uint8_t bLength;
  uint8_t bDescriptorType;
  uint8_t bScheme;
  char    url[];
} tusb_desc_webusb_url_t;

// DFU Functional Descriptor
TU_BIT_FIELD_ORDER_BEGIN
typedef struct TU_ATTR_PACKED
{
  uint8_t  bLength;
  uint8_t  bDescriptorType;

  union {
    struct TU_ATTR_PACKED {
      uint8_t bitCanDnload             : 1;
      uint8_t bitCanUpload             : 1;
      uint8_t bitManifestationTolerant : 1;
      uint8_t bitWillDetach            : 1;
      uint8_t reserved                 : 4;
    } bmAttributes;

    uint8_t bAttributes;
  };

  uint16_t wDetachTimeOut;
  uint16_t wTransferSize;
  uint16_t bcdDFUVersion;
} tusb_desc_dfu_functional_t;
TU_BIT_FIELD_ORDER_END

/*------------------------------------------------------------------*/
/* Types
 *------------------------------------------------------------------*/
<<<<<<< HEAD
typedef struct TU_ATTR_PACKED {
=======
TU_BIT_FIELD_ORDER_BEGIN
typedef struct TU_ATTR_PACKED{
>>>>>>> 4c0cce4b
  union {
    struct TU_ATTR_PACKED {
      uint8_t recipient :  5; ///< Recipient type tusb_request_recipient_t.
      uint8_t type      :  2; ///< Request type tusb_request_type_t.
      uint8_t direction :  1; ///< Direction type. tusb_dir_t
    } bmRequestType_bit;

    uint8_t bmRequestType;
  };

  uint8_t  bRequest;
  uint16_t wValue;
  uint16_t wIndex;
  uint16_t wLength;
} tusb_control_request_t;
TU_BIT_FIELD_ORDER_END

TU_PACK_STRUCT_END  // End of definition of packed structs (used by the CCRX toolchain)

TU_VERIFY_STATIC( sizeof(tusb_control_request_t) == 8, "size is not correct");

// TODO move to somewhere suitable
static inline uint8_t bm_request_type(uint8_t direction, uint8_t type, uint8_t recipient)
{
  return ((uint8_t) (direction << 7)) | ((uint8_t) (type << 5)) | (recipient);
}

//--------------------------------------------------------------------+
// Endpoint helper
//--------------------------------------------------------------------+

// Get direction from Endpoint address
static inline tusb_dir_t tu_edpt_dir(uint8_t addr)
{
  return (addr & TUSB_DIR_IN_MASK) ? TUSB_DIR_IN : TUSB_DIR_OUT;
}

// Get Endpoint number from address
static inline uint8_t tu_edpt_number(uint8_t addr)
{
  return (uint8_t)(addr & (~TUSB_DIR_IN_MASK));
}

static inline uint8_t tu_edpt_addr(uint8_t num, uint8_t dir)
{
  return (uint8_t)(num | (dir ? TUSB_DIR_IN_MASK : 0));
}

//--------------------------------------------------------------------+
// Descriptor helper
//--------------------------------------------------------------------+
static inline uint8_t const * tu_desc_next(void const* desc)
{
  uint8_t const* desc8 = (uint8_t const*) desc;
  return desc8 + desc8[DESC_OFFSET_LEN];
}

static inline uint8_t tu_desc_type(void const* desc)
{
  return ((uint8_t const*) desc)[DESC_OFFSET_TYPE];
}

static inline uint8_t tu_desc_len(void const* desc)
{
  return ((uint8_t const*) desc)[DESC_OFFSET_LEN];
}

#ifdef __cplusplus
 }
#endif

#endif /* _TUSB_TYPES_H_ */

/** @} */<|MERGE_RESOLUTION|>--- conflicted
+++ resolved
@@ -311,6 +311,8 @@
   uint8_t  bMaxPower           ; ///< Maximum power consumption of the USB device from the bus in this specific configuration when the device is fully operational. Expressed in 2 mA units (i.e., 50 = 100 mA).
 } tusb_desc_configuration_t;
 
+TU_VERIFY_STATIC( sizeof(tusb_desc_configuration_t) == 9, "size is not correct");
+
 /// USB Interface Descriptor
 typedef struct TU_ATTR_PACKED
 {
@@ -458,12 +460,8 @@
 /*------------------------------------------------------------------*/
 /* Types
  *------------------------------------------------------------------*/
-<<<<<<< HEAD
-typedef struct TU_ATTR_PACKED {
-=======
 TU_BIT_FIELD_ORDER_BEGIN
 typedef struct TU_ATTR_PACKED{
->>>>>>> 4c0cce4b
   union {
     struct TU_ATTR_PACKED {
       uint8_t recipient :  5; ///< Recipient type tusb_request_recipient_t.
