/*
 * The MIT License (MIT)
 *
 * Copyright (c) 2021, Ha Thach (tinyusb.org)
 *
 * Permission is hereby granted, free of charge, to any person obtaining a copy
 * of this software and associated documentation files (the "Software"), to deal
 * in the Software without restriction, including without limitation the rights
 * to use, copy, modify, merge, publish, distribute, sublicense, and/or sell
 * copies of the Software, and to permit persons to whom the Software is
 * furnished to do so, subject to the following conditions:
 *
 * The above copyright notice and this permission notice shall be included in
 * all copies or substantial portions of the Software.
 *
 * THE SOFTWARE IS PROVIDED "AS IS", WITHOUT WARRANTY OF ANY KIND, EXPRESS OR
 * IMPLIED, INCLUDING BUT NOT LIMITED TO THE WARRANTIES OF MERCHANTABILITY,
 * FITNESS FOR A PARTICULAR PURPOSE AND NONINFRINGEMENT. IN NO EVENT SHALL THE
 * AUTHORS OR COPYRIGHT HOLDERS BE LIABLE FOR ANY CLAIM, DAMAGES OR OTHER
 * LIABILITY, WHETHER IN AN ACTION OF CONTRACT, TORT OR OTHERWISE, ARISING FROM,
 * OUT OF OR IN CONNECTION WITH THE SOFTWARE OR THE USE OR OTHER DEALINGS IN
 * THE SOFTWARE.
 *
 * This file is part of the TinyUSB stack.
 */

#ifndef TUSB_DCD_ATTR_H_
#define TUSB_DCD_ATTR_H_

#include "tusb_option.h"

// Attribute includes
// - ENDPOINT_MAX: max (logical) number of endpoint
// - ENDPOINT_EXCLUSIVE_NUMBER: endpoint number with different direction IN and OUT aren't allowed,
//                              e.g EP1 OUT & EP1 IN cannot exist together
// - PORT_HIGHSPEED: mask to indicate which port support highspeed mode, bit0 for port0 and so on.

//------------- NXP -------------//
#if   TU_CHECK_MCU(OPT_MCU_LPC11UXX, OPT_MCU_LPC13XX, OPT_MCU_LPC15XX)
  #define DCD_ATTR_ENDPOINT_MAX   5

#elif TU_CHECK_MCU(OPT_MCU_LPC175X_6X, OPT_MCU_LPC177X_8X, OPT_MCU_LPC40XX)
  #define DCD_ATTR_ENDPOINT_MAX   16

#elif TU_CHECK_MCU(OPT_MCU_LPC18XX, OPT_MCU_LPC43XX)
  // TODO USB0 has 6, USB1 has 4
  #define DCD_ATTR_CONTROLLER_CHIPIDEA_HS
  #define DCD_ATTR_ENDPOINT_MAX   6

#elif TU_CHECK_MCU(OPT_MCU_LPC51UXX)
   #define DCD_ATTR_ENDPOINT_MAX   5

#elif TU_CHECK_MCU(OPT_MCU_LPC54XXX)
  // TODO USB0 has 5, USB1 has 6
  #define DCD_ATTR_ENDPOINT_MAX   6

#elif TU_CHECK_MCU(OPT_MCU_LPC55XX)
  // TODO USB0 has 5, USB1 has 6
  #define DCD_ATTR_ENDPOINT_MAX   6

#elif TU_CHECK_MCU(OPT_MCU_MIMXRT10XX)
  #define DCD_ATTR_CONTROLLER_CHIPIDEA_HS
  #define DCD_ATTR_ENDPOINT_MAX   8

#elif TU_CHECK_MCU(OPT_MCU_MKL25ZXX, OPT_MCU_K32L2BXX)
  #define DCD_ATTR_ENDPOINT_MAX   16

#elif TU_CHECK_MCU(OPT_MCU_MM32F327X)
  #define DCD_ATTR_ENDPOINT_MAX   16

//------------- Nordic -------------//
#elif TU_CHECK_MCU(OPT_MCU_NRF5X)
  // 8 CBI + 1 ISO
  #define DCD_ATTR_ENDPOINT_MAX   9

//------------- Microchip -------------//
#elif TU_CHECK_MCU(OPT_MCU_SAMD21, OPT_MCU_SAMD51, OPT_MCU_SAME5X) || \
      TU_CHECK_MCU(OPT_MCU_SAMD11, OPT_MCU_SAML21, OPT_MCU_SAML22)
  #define DCD_ATTR_ENDPOINT_MAX   8

#elif TU_CHECK_MCU(OPT_MCU_SAMG)
  #define DCD_ATTR_ENDPOINT_MAX   6
  #define DCD_ATTR_ENDPOINT_EXCLUSIVE_NUMBER

#elif TU_CHECK_MCU(OPT_MCU_SAMX7X)
  #define DCD_ATTR_ENDPOINT_MAX   10
  #define DCD_ATTR_ENDPOINT_EXCLUSIVE_NUMBER

//------------- ST -------------//
#elif TU_CHECK_MCU(OPT_MCU_STM32F0)
  #define DCD_ATTR_ENDPOINT_MAX   8

#elif TU_CHECK_MCU(OPT_MCU_STM32F1)
  #if defined (STM32F105x8) || defined (STM32F105xB) || defined (STM32F105xC) || \
      defined (STM32F107xB) || defined (STM32F107xC)
    #define DCD_ATTR_ENDPOINT_MAX   4
    #define DCD_ATTR_DWC2_STM32
  #else
    #define DCD_ATTR_ENDPOINT_MAX   8
  #endif

#elif TU_CHECK_MCU(OPT_MCU_STM32F2)
  // FS has 4 ep, HS has 5 ep
  #define DCD_ATTR_ENDPOINT_MAX   6
  #define DCD_ATTR_DWC2_STM32

#elif TU_CHECK_MCU(OPT_MCU_STM32F3)
  #define DCD_ATTR_ENDPOINT_MAX   8

#elif TU_CHECK_MCU(OPT_MCU_STM32F4)
  // For most mcu, FS has 4, HS has 6. TODO 446/469/479 HS has 9
  #define DCD_ATTR_ENDPOINT_MAX   6
  #define DCD_ATTR_DWC2_STM32

#elif TU_CHECK_MCU(OPT_MCU_STM32F7)
  // FS has 6, HS has 9
  #define DCD_ATTR_ENDPOINT_MAX   9
  #define DCD_ATTR_DWC2_STM32

#elif TU_CHECK_MCU(OPT_MCU_STM32H7)
  #define DCD_ATTR_ENDPOINT_MAX   9
  #define DCD_ATTR_DWC2_STM32

#elif TU_CHECK_MCU(OPT_MCU_STM32G4)
  #define DCD_ATTR_ENDPOINT_MAX   8

#elif TU_CHECK_MCU(OPT_MCU_STM32L0, OPT_MCU_STM32L1)
  #define DCD_ATTR_ENDPOINT_MAX   8

#elif TU_CHECK_MCU(OPT_MCU_STM32L4)
  #if defined (STM32L475xx) || defined (STM32L476xx) ||                          \
      defined (STM32L485xx) || defined (STM32L486xx) || defined (STM32L496xx) || \
      defined (STM32L4A6xx) || defined (STM32L4P5xx) || defined (STM32L4Q5xx) || \
      defined (STM32L4R5xx) || defined (STM32L4R7xx) || defined (STM32L4R9xx) || \
      defined (STM32L4S5xx) || defined (STM32L4S7xx) || defined (STM32L4S9xx)
    #define DCD_ATTR_ENDPOINT_MAX   6
    #define DCD_ATTR_DWC2_STM32
  #else
    #define DCD_ATTR_ENDPOINT_MAX   8
  #endif

//------------- Sony -------------//
#elif TU_CHECK_MCU(OPT_MCU_CXD56)
  #define DCD_ATTR_ENDPOINT_MAX   7
  #define DCD_ATTR_ENDPOINT_EXCLUSIVE_NUMBER

//------------- TI -------------//
#elif TU_CHECK_MCU(OPT_MCU_MSP430x5xx)
  #define DCD_ATTR_ENDPOINT_MAX   8

#elif TU_CHECK_MCU(OPT_MCU_MSP432E4, OPT_MCU_TM4C123, OPT_MCU_TM4C129)
  #define DCD_ATTR_ENDPOINT_MAX   8

//------------- ValentyUSB -------------//
#elif TU_CHECK_MCU(OPT_MCU_VALENTYUSB_EPTRI)
  #define DCD_ATTR_ENDPOINT_MAX   16

//------------- Nuvoton -------------//
#elif TU_CHECK_MCU(OPT_MCU_NUC121, OPT_MCU_NUC126)
  #define DCD_ATTR_ENDPOINT_MAX   8

#elif TU_CHECK_MCU(OPT_MCU_NUC120)
  #define DCD_ATTR_ENDPOINT_MAX   6

#elif TU_CHECK_MCU(OPT_MCU_NUC505)
  #define DCD_ATTR_ENDPOINT_MAX   12

//------------- Espressif -------------//
#elif TU_CHECK_MCU(OPT_MCU_ESP32S2, OPT_MCU_ESP32S3)
  #define DCD_ATTR_ENDPOINT_MAX   6

//------------- Dialog -------------//
#elif TU_CHECK_MCU(OPT_MCU_DA1469X)
  #define DCD_ATTR_ENDPOINT_MAX   4

//------------- Raspberry Pi -------------//
#elif TU_CHECK_MCU(OPT_MCU_RP2040)
  #define DCD_ATTR_ENDPOINT_MAX   16

//------------- Silabs -------------//
#elif TU_CHECK_MCU(OPT_MCU_EFM32GG)
  #define DCD_ATTR_ENDPOINT_MAX   7

//------------- Renesas -------------//
#elif TU_CHECK_MCU(OPT_MCU_RX63X, OPT_MCU_RX65X, OPT_MCU_RX72N)
  #define DCD_ATTR_ENDPOINT_MAX   10

//------------- GigaDevice -------------//
#elif TU_CHECK_MCU(OPT_MCU_GD32VF103)
  #define DCD_ATTR_ENDPOINT_MAX   4

<<<<<<< HEAD
//------------- BridgeTek -------------//
#elif TU_CHECK_MCU(FT90X)
  #define DCD_ATTR_ENDPOINT_MAX   8

#elif TU_CHECK_MCU(FT93X)
  #define DCD_ATTR_ENDPOINT_MAX   16
=======
//------------- Broadcom -------------//
#elif TU_CHECK_MCU(OPT_MCU_BCM2711)
  #define DCD_ATTR_ENDPOINT_MAX   8

//------------- Broadcom -------------//
#elif TU_CHECK_MCU(OPT_MCU_XMC4000)
  #define DCD_ATTR_ENDPOINT_MAX   8
>>>>>>> cde824f1

#else
  #warning "DCD_ATTR_ENDPOINT_MAX is not defined for this MCU, default to 8"
  #define DCD_ATTR_ENDPOINT_MAX   8
#endif

// Default to fullspeed if not defined
//#ifndef PORT_HIGHSPEED
//  #define DCD_ATTR_PORT_HIGHSPEED 0x00
//#endif

#endif<|MERGE_RESOLUTION|>--- conflicted
+++ resolved
@@ -189,22 +189,20 @@
 #elif TU_CHECK_MCU(OPT_MCU_GD32VF103)
   #define DCD_ATTR_ENDPOINT_MAX   4
 
-<<<<<<< HEAD
+//------------- Broadcom -------------//
+#elif TU_CHECK_MCU(OPT_MCU_BCM2711)
+  #define DCD_ATTR_ENDPOINT_MAX   8
+
+//------------- Broadcom -------------//
+#elif TU_CHECK_MCU(OPT_MCU_XMC4000)
+  #define DCD_ATTR_ENDPOINT_MAX   8
+
 //------------- BridgeTek -------------//
 #elif TU_CHECK_MCU(FT90X)
   #define DCD_ATTR_ENDPOINT_MAX   8
 
 #elif TU_CHECK_MCU(FT93X)
   #define DCD_ATTR_ENDPOINT_MAX   16
-=======
-//------------- Broadcom -------------//
-#elif TU_CHECK_MCU(OPT_MCU_BCM2711)
-  #define DCD_ATTR_ENDPOINT_MAX   8
-
-//------------- Broadcom -------------//
-#elif TU_CHECK_MCU(OPT_MCU_XMC4000)
-  #define DCD_ATTR_ENDPOINT_MAX   8
->>>>>>> cde824f1
 
 #else
   #warning "DCD_ATTR_ENDPOINT_MAX is not defined for this MCU, default to 8"
