<<<<<<< HEAD
/*
 * The MIT License (MIT)
 *
 * Copyright (c) 2019 Ha Thach (tinyusb.org)
 *
 * Permission is hereby granted, free of charge, to any person obtaining a copy
 * of this software and associated documentation files (the "Software"), to deal
 * in the Software without restriction, including without limitation the rights
 * to use, copy, modify, merge, publish, distribute, sublicense, and/or sell
 * copies of the Software, and to permit persons to whom the Software is
 * furnished to do so, subject to the following conditions:
 *
 * The above copyright notice and this permission notice shall be included in
 * all copies or substantial portions of the Software.
 *
 * THE SOFTWARE IS PROVIDED "AS IS", WITHOUT WARRANTY OF ANY KIND, EXPRESS OR
 * IMPLIED, INCLUDING BUT NOT LIMITED TO THE WARRANTIES OF MERCHANTABILITY,
 * FITNESS FOR A PARTICULAR PURPOSE AND NONINFRINGEMENT. IN NO EVENT SHALL THE
 * AUTHORS OR COPYRIGHT HOLDERS BE LIABLE FOR ANY CLAIM, DAMAGES OR OTHER
 * LIABILITY, WHETHER IN AN ACTION OF CONTRACT, TORT OR OTHERWISE, ARISING FROM,
 * OUT OF OR IN CONNECTION WITH THE SOFTWARE OR THE USE OR OTHER DEALINGS IN
 * THE SOFTWARE.
 *
 * This file is part of the TinyUSB stack.
 */

#include "tusb_option.h"

#if TUSB_OPT_DEVICE_ENABLED

#include "tusb.h"
#include "device/usbd_pvt.h"
#include "dcd.h"

enum
{
  EDPT_CTRL_OUT = 0x00,
  EDPT_CTRL_IN  = 0x80
};

typedef struct
{
  tusb_control_request_t request;

  uint8_t* buffer;
  uint16_t data_len;
  uint16_t total_xferred;

  bool (*complete_cb) (uint8_t, tusb_control_request_t const *);
} usbd_control_xfer_t;

static usbd_control_xfer_t _ctrl_xfer;

CFG_TUSB_MEM_SECTION CFG_TUSB_MEM_ALIGN uint8_t _usbd_ctrl_buf[CFG_TUD_ENDPOINT0_SIZE];


//--------------------------------------------------------------------+
// Application API
//--------------------------------------------------------------------+

bool tud_control_status(uint8_t rhport, tusb_control_request_t const * request)
{
  // status direction is reversed to one in the setup packet
  return dcd_edpt_xfer(rhport, request->bmRequestType_bit.direction ? EDPT_CTRL_OUT : EDPT_CTRL_IN, NULL, 0);
}

// Transfer an transaction in Data Stage
// Each transaction has up to Endpoint0's max packet size.
// This function can also transfer an zero-length packet
static bool _data_stage_xact(uint8_t rhport)
{
  uint16_t const xact_len = tu_min16(_ctrl_xfer.data_len - _ctrl_xfer.total_xferred, CFG_TUD_ENDPOINT0_SIZE);

  uint8_t ep_addr = EDPT_CTRL_OUT;

  if ( _ctrl_xfer.request.bmRequestType_bit.direction == TUSB_DIR_IN )
  {
    ep_addr = EDPT_CTRL_IN;
    if ( xact_len ) memcpy(_usbd_ctrl_buf, _ctrl_xfer.buffer, xact_len);
  }

  return dcd_edpt_xfer(rhport, ep_addr, xact_len ? _usbd_ctrl_buf : NULL, xact_len);
}

bool tud_control_xfer(uint8_t rhport, tusb_control_request_t const * request, void* buffer, uint16_t len)
{
  _ctrl_xfer.request       = (*request);
  _ctrl_xfer.buffer        = (uint8_t*) buffer;
  _ctrl_xfer.total_xferred = 0;
  _ctrl_xfer.data_len      = tu_min16(len, request->wLength);

  if ( _ctrl_xfer.data_len )
  {
    TU_ASSERT(buffer);

    // Data stage
    TU_ASSERT( _data_stage_xact(rhport) );
  }else
  {
    // Status stage
    TU_ASSERT( tud_control_status(rhport, request) );
  }

  return true;
}

//--------------------------------------------------------------------+
// USBD API
//--------------------------------------------------------------------+

void usbd_control_reset (uint8_t rhport)
{
  (void) rhport;
  tu_varclr(&_ctrl_xfer);
}

// TODO may find a better way
void usbd_control_set_complete_callback( bool (*fp) (uint8_t, tusb_control_request_t const * ) )
{
  _ctrl_xfer.complete_cb = fp;
}

// callback when a transaction complete on DATA stage of control endpoint
bool usbd_control_xfer_cb (uint8_t rhport, uint8_t ep_addr, xfer_result_t result, uint32_t xferred_bytes)
{
  (void) result;

  // Endpoint Address is opposite to direction bit, this is Status Stage complete event
  if ( tu_edpt_dir(ep_addr) != _ctrl_xfer.request.bmRequestType_bit.direction )
  {
    TU_ASSERT(0 == xferred_bytes);
    if (dcd_control_status_complete) dcd_control_status_complete(rhport);
    return true;
  }

  if ( _ctrl_xfer.request.bmRequestType_bit.direction == TUSB_DIR_OUT )
  {
    TU_VERIFY(_ctrl_xfer.buffer);
    memcpy(_ctrl_xfer.buffer, _usbd_ctrl_buf, xferred_bytes);
  }

  _ctrl_xfer.total_xferred += xferred_bytes;
  _ctrl_xfer.buffer += xferred_bytes;

  // Data Stage is complete when all request's length are transferred or
  // a short packet is sent including zero-length packet.
  if ( (_ctrl_xfer.request.wLength == _ctrl_xfer.total_xferred) || xferred_bytes < CFG_TUD_ENDPOINT0_SIZE )
  {
    // DATA stage is complete
    bool is_ok = true;

    // invoke complete callback if set
    // callback can still stall control in status phase e.g out data does not make sense
    if ( _ctrl_xfer.complete_cb )
    {
      is_ok = _ctrl_xfer.complete_cb(rhport, &_ctrl_xfer.request);
    }

    if ( is_ok )
    {
      // Send status
      TU_ASSERT( tud_control_status(rhport, &_ctrl_xfer.request) );
    }else
    {
      // Stall both IN and OUT control endpoint
      dcd_edpt_stall(rhport, EDPT_CTRL_OUT);
      dcd_edpt_stall(rhport, EDPT_CTRL_IN);
    }
  }
  else
  {
    // More data to transfer
    TU_ASSERT( _data_stage_xact(rhport) );
  }

  return true;
}

#endif
=======
/* 
 * The MIT License (MIT)
 *
 * Copyright (c) 2019 Ha Thach (tinyusb.org)
 *
 * Permission is hereby granted, free of charge, to any person obtaining a copy
 * of this software and associated documentation files (the "Software"), to deal
 * in the Software without restriction, including without limitation the rights
 * to use, copy, modify, merge, publish, distribute, sublicense, and/or sell
 * copies of the Software, and to permit persons to whom the Software is
 * furnished to do so, subject to the following conditions:
 *
 * The above copyright notice and this permission notice shall be included in
 * all copies or substantial portions of the Software.
 *
 * THE SOFTWARE IS PROVIDED "AS IS", WITHOUT WARRANTY OF ANY KIND, EXPRESS OR
 * IMPLIED, INCLUDING BUT NOT LIMITED TO THE WARRANTIES OF MERCHANTABILITY,
 * FITNESS FOR A PARTICULAR PURPOSE AND NONINFRINGEMENT. IN NO EVENT SHALL THE
 * AUTHORS OR COPYRIGHT HOLDERS BE LIABLE FOR ANY CLAIM, DAMAGES OR OTHER
 * LIABILITY, WHETHER IN AN ACTION OF CONTRACT, TORT OR OTHERWISE, ARISING FROM,
 * OUT OF OR IN CONNECTION WITH THE SOFTWARE OR THE USE OR OTHER DEALINGS IN
 * THE SOFTWARE.
 *
 * This file is part of the TinyUSB stack.
 */

#include "tusb_option.h"

#if TUSB_OPT_DEVICE_ENABLED

#include "tusb.h"
#include "device/usbd_pvt.h"
#include "dcd.h"

enum
{
  EDPT_CTRL_OUT = 0x00,
  EDPT_CTRL_IN  = 0x80
};

typedef struct
{
  tusb_control_request_t request;

  uint8_t* buffer;
  uint16_t data_len;
  uint16_t total_xferred;

  bool (*complete_cb) (uint8_t, tusb_control_request_t const *);
} usbd_control_xfer_t;

static usbd_control_xfer_t _ctrl_xfer;

CFG_TUSB_MEM_SECTION CFG_TUSB_MEM_ALIGN static uint8_t _usbd_ctrl_buf[CFG_TUD_ENDPOINT0_SIZE];


//--------------------------------------------------------------------+
// Application API
//--------------------------------------------------------------------+

static inline bool _status_stage_xact(uint8_t rhport, tusb_control_request_t const * request)
{
  // status direction is reversed to one in the setup packet
  return dcd_edpt_xfer(rhport, request->bmRequestType_bit.direction ? EDPT_CTRL_OUT : EDPT_CTRL_IN, NULL, 0);
}

bool tud_control_status(uint8_t rhport, tusb_control_request_t const * request)
{
  _ctrl_xfer.request       = (*request);
  _ctrl_xfer.buffer        = NULL;
  _ctrl_xfer.total_xferred = 0;
  _ctrl_xfer.data_len      = 0;

  return _status_stage_xact(rhport, request);
}

// Transfer an transaction in Data Stage
// Each transaction has up to Endpoint0's max packet size.
// This function can also transfer an zero-length packet
static bool _data_stage_xact(uint8_t rhport)
{
  uint16_t const xact_len = tu_min16(_ctrl_xfer.data_len - _ctrl_xfer.total_xferred, CFG_TUD_ENDPOINT0_SIZE);

  uint8_t ep_addr = EDPT_CTRL_OUT;

  if ( _ctrl_xfer.request.bmRequestType_bit.direction == TUSB_DIR_IN )
  {
    ep_addr = EDPT_CTRL_IN;
    if ( xact_len ) memcpy(_usbd_ctrl_buf, _ctrl_xfer.buffer, xact_len);
  }

  return dcd_edpt_xfer(rhport, ep_addr, xact_len ? _usbd_ctrl_buf : NULL, xact_len);
}

bool tud_control_xfer(uint8_t rhport, tusb_control_request_t const * request, void* buffer, uint16_t len)
{
  _ctrl_xfer.request       = (*request);
  _ctrl_xfer.buffer        = (uint8_t*) buffer;
  _ctrl_xfer.total_xferred = 0;
  _ctrl_xfer.data_len      = tu_min16(len, request->wLength);

  if ( _ctrl_xfer.data_len )
  {
    TU_ASSERT(buffer);

    // Data stage
    TU_ASSERT( _data_stage_xact(rhport) );
  }else
  {
    // Status stage
    TU_ASSERT( _status_stage_xact(rhport, request) );
  }

  return true;
}

//--------------------------------------------------------------------+
// USBD API
//--------------------------------------------------------------------+

void usbd_control_reset (uint8_t rhport)
{
  (void) rhport;
  tu_varclr(&_ctrl_xfer);
}

// TODO may find a better way
void usbd_control_set_complete_callback( bool (*fp) (uint8_t, tusb_control_request_t const * ) )
{
  _ctrl_xfer.complete_cb = fp;
}

// callback when a transaction complete on DATA stage of control endpoint
bool usbd_control_xfer_cb (uint8_t rhport, uint8_t ep_addr, xfer_result_t result, uint32_t xferred_bytes)
{
  (void) result;

  // Endpoint Address is opposite to direction bit, this is Status Stage complete event
  if ( tu_edpt_dir(ep_addr) != _ctrl_xfer.request.bmRequestType_bit.direction )
  {
    TU_ASSERT(0 == xferred_bytes);
    return true;
  }

  if ( _ctrl_xfer.request.bmRequestType_bit.direction == TUSB_DIR_OUT )
  {
    TU_VERIFY(_ctrl_xfer.buffer);
    memcpy(_ctrl_xfer.buffer, _usbd_ctrl_buf, xferred_bytes);
  }

  _ctrl_xfer.total_xferred += xferred_bytes;
  _ctrl_xfer.buffer += xferred_bytes;

  // Data Stage is complete when all request's length are transferred or
  // a short packet is sent including zero-length packet.
  if ( (_ctrl_xfer.request.wLength == _ctrl_xfer.total_xferred) || xferred_bytes < CFG_TUD_ENDPOINT0_SIZE )
  {
    // DATA stage is complete
    bool is_ok = true;

    // invoke complete callback if set
    // callback can still stall control in status phase e.g out data does not make sense
    if ( _ctrl_xfer.complete_cb )
    {
      is_ok = _ctrl_xfer.complete_cb(rhport, &_ctrl_xfer.request);
    }

    if ( is_ok )
    {
      // Send status
      TU_ASSERT( _status_stage_xact(rhport, &_ctrl_xfer.request) );
    }else
    {
      // Stall both IN and OUT control endpoint
      dcd_edpt_stall(rhport, EDPT_CTRL_OUT);
      dcd_edpt_stall(rhport, EDPT_CTRL_IN);
    }
  }
  else
  {
    // More data to transfer
    TU_ASSERT( _data_stage_xact(rhport) );
  }

  return true;
}

#endif
>>>>>>> 3c49ff15
<|MERGE_RESOLUTION|>--- conflicted
+++ resolved
@@ -1,370 +1,189 @@
-<<<<<<< HEAD
-/*
- * The MIT License (MIT)
- *
- * Copyright (c) 2019 Ha Thach (tinyusb.org)
- *
- * Permission is hereby granted, free of charge, to any person obtaining a copy
- * of this software and associated documentation files (the "Software"), to deal
- * in the Software without restriction, including without limitation the rights
- * to use, copy, modify, merge, publish, distribute, sublicense, and/or sell
- * copies of the Software, and to permit persons to whom the Software is
- * furnished to do so, subject to the following conditions:
- *
- * The above copyright notice and this permission notice shall be included in
- * all copies or substantial portions of the Software.
- *
- * THE SOFTWARE IS PROVIDED "AS IS", WITHOUT WARRANTY OF ANY KIND, EXPRESS OR
- * IMPLIED, INCLUDING BUT NOT LIMITED TO THE WARRANTIES OF MERCHANTABILITY,
- * FITNESS FOR A PARTICULAR PURPOSE AND NONINFRINGEMENT. IN NO EVENT SHALL THE
- * AUTHORS OR COPYRIGHT HOLDERS BE LIABLE FOR ANY CLAIM, DAMAGES OR OTHER
- * LIABILITY, WHETHER IN AN ACTION OF CONTRACT, TORT OR OTHERWISE, ARISING FROM,
- * OUT OF OR IN CONNECTION WITH THE SOFTWARE OR THE USE OR OTHER DEALINGS IN
- * THE SOFTWARE.
- *
- * This file is part of the TinyUSB stack.
- */
-
-#include "tusb_option.h"
-
-#if TUSB_OPT_DEVICE_ENABLED
-
-#include "tusb.h"
-#include "device/usbd_pvt.h"
-#include "dcd.h"
-
-enum
-{
-  EDPT_CTRL_OUT = 0x00,
-  EDPT_CTRL_IN  = 0x80
-};
-
-typedef struct
-{
-  tusb_control_request_t request;
-
-  uint8_t* buffer;
-  uint16_t data_len;
-  uint16_t total_xferred;
-
-  bool (*complete_cb) (uint8_t, tusb_control_request_t const *);
-} usbd_control_xfer_t;
-
-static usbd_control_xfer_t _ctrl_xfer;
-
-CFG_TUSB_MEM_SECTION CFG_TUSB_MEM_ALIGN uint8_t _usbd_ctrl_buf[CFG_TUD_ENDPOINT0_SIZE];
-
-
-//--------------------------------------------------------------------+
-// Application API
-//--------------------------------------------------------------------+
-
-bool tud_control_status(uint8_t rhport, tusb_control_request_t const * request)
-{
-  // status direction is reversed to one in the setup packet
-  return dcd_edpt_xfer(rhport, request->bmRequestType_bit.direction ? EDPT_CTRL_OUT : EDPT_CTRL_IN, NULL, 0);
-}
-
-// Transfer an transaction in Data Stage
-// Each transaction has up to Endpoint0's max packet size.
-// This function can also transfer an zero-length packet
-static bool _data_stage_xact(uint8_t rhport)
-{
-  uint16_t const xact_len = tu_min16(_ctrl_xfer.data_len - _ctrl_xfer.total_xferred, CFG_TUD_ENDPOINT0_SIZE);
-
-  uint8_t ep_addr = EDPT_CTRL_OUT;
-
-  if ( _ctrl_xfer.request.bmRequestType_bit.direction == TUSB_DIR_IN )
-  {
-    ep_addr = EDPT_CTRL_IN;
-    if ( xact_len ) memcpy(_usbd_ctrl_buf, _ctrl_xfer.buffer, xact_len);
-  }
-
-  return dcd_edpt_xfer(rhport, ep_addr, xact_len ? _usbd_ctrl_buf : NULL, xact_len);
-}
-
-bool tud_control_xfer(uint8_t rhport, tusb_control_request_t const * request, void* buffer, uint16_t len)
-{
-  _ctrl_xfer.request       = (*request);
-  _ctrl_xfer.buffer        = (uint8_t*) buffer;
-  _ctrl_xfer.total_xferred = 0;
-  _ctrl_xfer.data_len      = tu_min16(len, request->wLength);
-
-  if ( _ctrl_xfer.data_len )
-  {
-    TU_ASSERT(buffer);
-
-    // Data stage
-    TU_ASSERT( _data_stage_xact(rhport) );
-  }else
-  {
-    // Status stage
-    TU_ASSERT( tud_control_status(rhport, request) );
-  }
-
-  return true;
-}
-
-//--------------------------------------------------------------------+
-// USBD API
-//--------------------------------------------------------------------+
-
-void usbd_control_reset (uint8_t rhport)
-{
-  (void) rhport;
-  tu_varclr(&_ctrl_xfer);
-}
-
-// TODO may find a better way
-void usbd_control_set_complete_callback( bool (*fp) (uint8_t, tusb_control_request_t const * ) )
-{
-  _ctrl_xfer.complete_cb = fp;
-}
-
-// callback when a transaction complete on DATA stage of control endpoint
-bool usbd_control_xfer_cb (uint8_t rhport, uint8_t ep_addr, xfer_result_t result, uint32_t xferred_bytes)
-{
-  (void) result;
-
-  // Endpoint Address is opposite to direction bit, this is Status Stage complete event
-  if ( tu_edpt_dir(ep_addr) != _ctrl_xfer.request.bmRequestType_bit.direction )
-  {
-    TU_ASSERT(0 == xferred_bytes);
-    if (dcd_control_status_complete) dcd_control_status_complete(rhport);
-    return true;
-  }
-
-  if ( _ctrl_xfer.request.bmRequestType_bit.direction == TUSB_DIR_OUT )
-  {
-    TU_VERIFY(_ctrl_xfer.buffer);
-    memcpy(_ctrl_xfer.buffer, _usbd_ctrl_buf, xferred_bytes);
-  }
-
-  _ctrl_xfer.total_xferred += xferred_bytes;
-  _ctrl_xfer.buffer += xferred_bytes;
-
-  // Data Stage is complete when all request's length are transferred or
-  // a short packet is sent including zero-length packet.
-  if ( (_ctrl_xfer.request.wLength == _ctrl_xfer.total_xferred) || xferred_bytes < CFG_TUD_ENDPOINT0_SIZE )
-  {
-    // DATA stage is complete
-    bool is_ok = true;
-
-    // invoke complete callback if set
-    // callback can still stall control in status phase e.g out data does not make sense
-    if ( _ctrl_xfer.complete_cb )
-    {
-      is_ok = _ctrl_xfer.complete_cb(rhport, &_ctrl_xfer.request);
-    }
-
-    if ( is_ok )
-    {
-      // Send status
-      TU_ASSERT( tud_control_status(rhport, &_ctrl_xfer.request) );
-    }else
-    {
-      // Stall both IN and OUT control endpoint
-      dcd_edpt_stall(rhport, EDPT_CTRL_OUT);
-      dcd_edpt_stall(rhport, EDPT_CTRL_IN);
-    }
-  }
-  else
-  {
-    // More data to transfer
-    TU_ASSERT( _data_stage_xact(rhport) );
-  }
-
-  return true;
-}
-
-#endif
-=======
-/* 
- * The MIT License (MIT)
- *
- * Copyright (c) 2019 Ha Thach (tinyusb.org)
- *
- * Permission is hereby granted, free of charge, to any person obtaining a copy
- * of this software and associated documentation files (the "Software"), to deal
- * in the Software without restriction, including without limitation the rights
- * to use, copy, modify, merge, publish, distribute, sublicense, and/or sell
- * copies of the Software, and to permit persons to whom the Software is
- * furnished to do so, subject to the following conditions:
- *
- * The above copyright notice and this permission notice shall be included in
- * all copies or substantial portions of the Software.
- *
- * THE SOFTWARE IS PROVIDED "AS IS", WITHOUT WARRANTY OF ANY KIND, EXPRESS OR
- * IMPLIED, INCLUDING BUT NOT LIMITED TO THE WARRANTIES OF MERCHANTABILITY,
- * FITNESS FOR A PARTICULAR PURPOSE AND NONINFRINGEMENT. IN NO EVENT SHALL THE
- * AUTHORS OR COPYRIGHT HOLDERS BE LIABLE FOR ANY CLAIM, DAMAGES OR OTHER
- * LIABILITY, WHETHER IN AN ACTION OF CONTRACT, TORT OR OTHERWISE, ARISING FROM,
- * OUT OF OR IN CONNECTION WITH THE SOFTWARE OR THE USE OR OTHER DEALINGS IN
- * THE SOFTWARE.
- *
- * This file is part of the TinyUSB stack.
- */
-
-#include "tusb_option.h"
-
-#if TUSB_OPT_DEVICE_ENABLED
-
-#include "tusb.h"
-#include "device/usbd_pvt.h"
-#include "dcd.h"
-
-enum
-{
-  EDPT_CTRL_OUT = 0x00,
-  EDPT_CTRL_IN  = 0x80
-};
-
-typedef struct
-{
-  tusb_control_request_t request;
-
-  uint8_t* buffer;
-  uint16_t data_len;
-  uint16_t total_xferred;
-
-  bool (*complete_cb) (uint8_t, tusb_control_request_t const *);
-} usbd_control_xfer_t;
-
-static usbd_control_xfer_t _ctrl_xfer;
-
-CFG_TUSB_MEM_SECTION CFG_TUSB_MEM_ALIGN static uint8_t _usbd_ctrl_buf[CFG_TUD_ENDPOINT0_SIZE];
-
-
-//--------------------------------------------------------------------+
-// Application API
-//--------------------------------------------------------------------+
-
-static inline bool _status_stage_xact(uint8_t rhport, tusb_control_request_t const * request)
-{
-  // status direction is reversed to one in the setup packet
-  return dcd_edpt_xfer(rhport, request->bmRequestType_bit.direction ? EDPT_CTRL_OUT : EDPT_CTRL_IN, NULL, 0);
-}
-
-bool tud_control_status(uint8_t rhport, tusb_control_request_t const * request)
-{
-  _ctrl_xfer.request       = (*request);
-  _ctrl_xfer.buffer        = NULL;
-  _ctrl_xfer.total_xferred = 0;
-  _ctrl_xfer.data_len      = 0;
-
-  return _status_stage_xact(rhport, request);
-}
-
-// Transfer an transaction in Data Stage
-// Each transaction has up to Endpoint0's max packet size.
-// This function can also transfer an zero-length packet
-static bool _data_stage_xact(uint8_t rhport)
-{
-  uint16_t const xact_len = tu_min16(_ctrl_xfer.data_len - _ctrl_xfer.total_xferred, CFG_TUD_ENDPOINT0_SIZE);
-
-  uint8_t ep_addr = EDPT_CTRL_OUT;
-
-  if ( _ctrl_xfer.request.bmRequestType_bit.direction == TUSB_DIR_IN )
-  {
-    ep_addr = EDPT_CTRL_IN;
-    if ( xact_len ) memcpy(_usbd_ctrl_buf, _ctrl_xfer.buffer, xact_len);
-  }
-
-  return dcd_edpt_xfer(rhport, ep_addr, xact_len ? _usbd_ctrl_buf : NULL, xact_len);
-}
-
-bool tud_control_xfer(uint8_t rhport, tusb_control_request_t const * request, void* buffer, uint16_t len)
-{
-  _ctrl_xfer.request       = (*request);
-  _ctrl_xfer.buffer        = (uint8_t*) buffer;
-  _ctrl_xfer.total_xferred = 0;
-  _ctrl_xfer.data_len      = tu_min16(len, request->wLength);
-
-  if ( _ctrl_xfer.data_len )
-  {
-    TU_ASSERT(buffer);
-
-    // Data stage
-    TU_ASSERT( _data_stage_xact(rhport) );
-  }else
-  {
-    // Status stage
-    TU_ASSERT( _status_stage_xact(rhport, request) );
-  }
-
-  return true;
-}
-
-//--------------------------------------------------------------------+
-// USBD API
-//--------------------------------------------------------------------+
-
-void usbd_control_reset (uint8_t rhport)
-{
-  (void) rhport;
-  tu_varclr(&_ctrl_xfer);
-}
-
-// TODO may find a better way
-void usbd_control_set_complete_callback( bool (*fp) (uint8_t, tusb_control_request_t const * ) )
-{
-  _ctrl_xfer.complete_cb = fp;
-}
-
-// callback when a transaction complete on DATA stage of control endpoint
-bool usbd_control_xfer_cb (uint8_t rhport, uint8_t ep_addr, xfer_result_t result, uint32_t xferred_bytes)
-{
-  (void) result;
-
-  // Endpoint Address is opposite to direction bit, this is Status Stage complete event
-  if ( tu_edpt_dir(ep_addr) != _ctrl_xfer.request.bmRequestType_bit.direction )
-  {
-    TU_ASSERT(0 == xferred_bytes);
-    return true;
-  }
-
-  if ( _ctrl_xfer.request.bmRequestType_bit.direction == TUSB_DIR_OUT )
-  {
-    TU_VERIFY(_ctrl_xfer.buffer);
-    memcpy(_ctrl_xfer.buffer, _usbd_ctrl_buf, xferred_bytes);
-  }
-
-  _ctrl_xfer.total_xferred += xferred_bytes;
-  _ctrl_xfer.buffer += xferred_bytes;
-
-  // Data Stage is complete when all request's length are transferred or
-  // a short packet is sent including zero-length packet.
-  if ( (_ctrl_xfer.request.wLength == _ctrl_xfer.total_xferred) || xferred_bytes < CFG_TUD_ENDPOINT0_SIZE )
-  {
-    // DATA stage is complete
-    bool is_ok = true;
-
-    // invoke complete callback if set
-    // callback can still stall control in status phase e.g out data does not make sense
-    if ( _ctrl_xfer.complete_cb )
-    {
-      is_ok = _ctrl_xfer.complete_cb(rhport, &_ctrl_xfer.request);
-    }
-
-    if ( is_ok )
-    {
-      // Send status
-      TU_ASSERT( _status_stage_xact(rhport, &_ctrl_xfer.request) );
-    }else
-    {
-      // Stall both IN and OUT control endpoint
-      dcd_edpt_stall(rhport, EDPT_CTRL_OUT);
-      dcd_edpt_stall(rhport, EDPT_CTRL_IN);
-    }
-  }
-  else
-  {
-    // More data to transfer
-    TU_ASSERT( _data_stage_xact(rhport) );
-  }
-
-  return true;
-}
-
-#endif
->>>>>>> 3c49ff15
+/*
+ * The MIT License (MIT)
+ *
+ * Copyright (c) 2019 Ha Thach (tinyusb.org)
+ *
+ * Permission is hereby granted, free of charge, to any person obtaining a copy
+ * of this software and associated documentation files (the "Software"), to deal
+ * in the Software without restriction, including without limitation the rights
+ * to use, copy, modify, merge, publish, distribute, sublicense, and/or sell
+ * copies of the Software, and to permit persons to whom the Software is
+ * furnished to do so, subject to the following conditions:
+ *
+ * The above copyright notice and this permission notice shall be included in
+ * all copies or substantial portions of the Software.
+ *
+ * THE SOFTWARE IS PROVIDED "AS IS", WITHOUT WARRANTY OF ANY KIND, EXPRESS OR
+ * IMPLIED, INCLUDING BUT NOT LIMITED TO THE WARRANTIES OF MERCHANTABILITY,
+ * FITNESS FOR A PARTICULAR PURPOSE AND NONINFRINGEMENT. IN NO EVENT SHALL THE
+ * AUTHORS OR COPYRIGHT HOLDERS BE LIABLE FOR ANY CLAIM, DAMAGES OR OTHER
+ * LIABILITY, WHETHER IN AN ACTION OF CONTRACT, TORT OR OTHERWISE, ARISING FROM,
+ * OUT OF OR IN CONNECTION WITH THE SOFTWARE OR THE USE OR OTHER DEALINGS IN
+ * THE SOFTWARE.
+ *
+ * This file is part of the TinyUSB stack.
+ */
+
+#include "tusb_option.h"
+
+#if TUSB_OPT_DEVICE_ENABLED
+
+#include "tusb.h"
+#include "device/usbd_pvt.h"
+#include "dcd.h"
+
+enum
+{
+  EDPT_CTRL_OUT = 0x00,
+  EDPT_CTRL_IN  = 0x80
+};
+
+typedef struct
+{
+  tusb_control_request_t request;
+
+  uint8_t* buffer;
+  uint16_t data_len;
+  uint16_t total_xferred;
+
+  bool (*complete_cb) (uint8_t, tusb_control_request_t const *);
+} usbd_control_xfer_t;
+
+static usbd_control_xfer_t _ctrl_xfer;
+
+CFG_TUSB_MEM_SECTION CFG_TUSB_MEM_ALIGN static uint8_t _usbd_ctrl_buf[CFG_TUD_ENDPOINT0_SIZE];
+
+
+//--------------------------------------------------------------------+
+// Application API
+//--------------------------------------------------------------------+
+
+static inline bool _status_stage_xact(uint8_t rhport, tusb_control_request_t const * request)
+{
+  // status direction is reversed to one in the setup packet
+  return dcd_edpt_xfer(rhport, request->bmRequestType_bit.direction ? EDPT_CTRL_OUT : EDPT_CTRL_IN, NULL, 0);
+}
+
+bool tud_control_status(uint8_t rhport, tusb_control_request_t const * request)
+{
+  _ctrl_xfer.request       = (*request);
+  _ctrl_xfer.buffer        = NULL;
+  _ctrl_xfer.total_xferred = 0;
+  _ctrl_xfer.data_len      = 0;
+
+  return _status_stage_xact(rhport, request);
+}
+
+// Transfer an transaction in Data Stage
+// Each transaction has up to Endpoint0's max packet size.
+// This function can also transfer an zero-length packet
+static bool _data_stage_xact(uint8_t rhport)
+{
+  uint16_t const xact_len = tu_min16(_ctrl_xfer.data_len - _ctrl_xfer.total_xferred, CFG_TUD_ENDPOINT0_SIZE);
+
+  uint8_t ep_addr = EDPT_CTRL_OUT;
+
+  if ( _ctrl_xfer.request.bmRequestType_bit.direction == TUSB_DIR_IN )
+  {
+    ep_addr = EDPT_CTRL_IN;
+    if ( xact_len ) memcpy(_usbd_ctrl_buf, _ctrl_xfer.buffer, xact_len);
+  }
+
+  return dcd_edpt_xfer(rhport, ep_addr, xact_len ? _usbd_ctrl_buf : NULL, xact_len);
+}
+
+bool tud_control_xfer(uint8_t rhport, tusb_control_request_t const * request, void* buffer, uint16_t len)
+{
+  _ctrl_xfer.request       = (*request);
+  _ctrl_xfer.buffer        = (uint8_t*) buffer;
+  _ctrl_xfer.total_xferred = 0;
+  _ctrl_xfer.data_len      = tu_min16(len, request->wLength);
+
+  if ( _ctrl_xfer.data_len )
+  {
+    TU_ASSERT(buffer);
+
+    // Data stage
+    TU_ASSERT( _data_stage_xact(rhport) );
+  }else
+  {
+    // Status stage
+    TU_ASSERT( _status_stage_xact(rhport, request) );
+  }
+
+  return true;
+}
+
+//--------------------------------------------------------------------+
+// USBD API
+//--------------------------------------------------------------------+
+
+void usbd_control_reset (uint8_t rhport)
+{
+  (void) rhport;
+  tu_varclr(&_ctrl_xfer);
+}
+
+// TODO may find a better way
+void usbd_control_set_complete_callback( bool (*fp) (uint8_t, tusb_control_request_t const * ) )
+{
+  _ctrl_xfer.complete_cb = fp;
+}
+
+// callback when a transaction complete on DATA stage of control endpoint
+bool usbd_control_xfer_cb (uint8_t rhport, uint8_t ep_addr, xfer_result_t result, uint32_t xferred_bytes)
+{
+  (void) result;
+
+  // Endpoint Address is opposite to direction bit, this is Status Stage complete event
+  if ( tu_edpt_dir(ep_addr) != _ctrl_xfer.request.bmRequestType_bit.direction )
+  {
+    TU_ASSERT(0 == xferred_bytes);
+    if (dcd_control_status_complete) dcd_control_status_complete(rhport);
+    return true;
+  }
+
+  if ( _ctrl_xfer.request.bmRequestType_bit.direction == TUSB_DIR_OUT )
+  {
+    TU_VERIFY(_ctrl_xfer.buffer);
+    memcpy(_ctrl_xfer.buffer, _usbd_ctrl_buf, xferred_bytes);
+  }
+
+  _ctrl_xfer.total_xferred += xferred_bytes;
+  _ctrl_xfer.buffer += xferred_bytes;
+
+  // Data Stage is complete when all request's length are transferred or
+  // a short packet is sent including zero-length packet.
+  if ( (_ctrl_xfer.request.wLength == _ctrl_xfer.total_xferred) || xferred_bytes < CFG_TUD_ENDPOINT0_SIZE )
+  {
+    // DATA stage is complete
+    bool is_ok = true;
+
+    // invoke complete callback if set
+    // callback can still stall control in status phase e.g out data does not make sense
+    if ( _ctrl_xfer.complete_cb )
+    {
+      is_ok = _ctrl_xfer.complete_cb(rhport, &_ctrl_xfer.request);
+    }
+
+    if ( is_ok )
+    {
+      // Send status
+      TU_ASSERT( _status_stage_xact(rhport, &_ctrl_xfer.request) );
+    }else
+    {
+      // Stall both IN and OUT control endpoint
+      dcd_edpt_stall(rhport, EDPT_CTRL_OUT);
+      dcd_edpt_stall(rhport, EDPT_CTRL_IN);
+    }
+  }
+  else
+  {
+    // More data to transfer
+    TU_ASSERT( _data_stage_xact(rhport) );
+  }
+
+  return true;
+}
+
+#endif