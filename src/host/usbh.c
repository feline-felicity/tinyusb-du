/* 
 * The MIT License (MIT)
 *
 * Copyright (c) 2019 Ha Thach (tinyusb.org)
 *
 * Permission is hereby granted, free of charge, to any person obtaining a copy
 * of this software and associated documentation files (the "Software"), to deal
 * in the Software without restriction, including without limitation the rights
 * to use, copy, modify, merge, publish, distribute, sublicense, and/or sell
 * copies of the Software, and to permit persons to whom the Software is
 * furnished to do so, subject to the following conditions:
 *
 * The above copyright notice and this permission notice shall be included in
 * all copies or substantial portions of the Software.
 *
 * THE SOFTWARE IS PROVIDED "AS IS", WITHOUT WARRANTY OF ANY KIND, EXPRESS OR
 * IMPLIED, INCLUDING BUT NOT LIMITED TO THE WARRANTIES OF MERCHANTABILITY,
 * FITNESS FOR A PARTICULAR PURPOSE AND NONINFRINGEMENT. IN NO EVENT SHALL THE
 * AUTHORS OR COPYRIGHT HOLDERS BE LIABLE FOR ANY CLAIM, DAMAGES OR OTHER
 * LIABILITY, WHETHER IN AN ACTION OF CONTRACT, TORT OR OTHERWISE, ARISING FROM,
 * OUT OF OR IN CONNECTION WITH THE SOFTWARE OR THE USE OR OTHER DEALINGS IN
 * THE SOFTWARE.
 *
 * This file is part of the TinyUSB stack.
 */

#include "tusb_option.h"

#if CFG_TUH_ENABLED

#include "tusb.h"
#include "common/tusb_private.h"

#include "host/usbh.h"
#include "host/usbh_classdriver.h"
#include "hub.h"

//--------------------------------------------------------------------+
// USBH Configuration
//--------------------------------------------------------------------+

#ifndef CFG_TUH_TASK_QUEUE_SZ
#define CFG_TUH_TASK_QUEUE_SZ   16
#endif

#ifndef CFG_TUH_INTERFACE_MAX
#define CFG_TUH_INTERFACE_MAX   8
#endif

// Debug level of USBD
#define USBH_DBG_LVL   2

//--------------------------------------------------------------------+
// USBH-HCD common data structure
//--------------------------------------------------------------------+

// device0 struct must be strictly a subset of normal device struct
// TODO refactor later
typedef struct
{
  // port
  uint8_t rhport;
  uint8_t hub_addr;
  uint8_t hub_port;
  uint8_t speed;

  struct TU_ATTR_PACKED
  {
    volatile uint8_t connected  : 1;
    volatile uint8_t addressed  : 1;
    volatile uint8_t configured : 1;
    volatile uint8_t suspended  : 1;
  };

} usbh_dev0_t;

typedef struct {
  // port, must be same layout as usbh_dev0_t
  uint8_t rhport;
  uint8_t hub_addr;
  uint8_t hub_port;
  uint8_t speed;

  // Device State
  struct TU_ATTR_PACKED {
    volatile uint8_t connected  : 1;
    volatile uint8_t addressed  : 1;
    volatile uint8_t configured : 1;
    volatile uint8_t suspended  : 1;
  };

  // Device Descriptor
  uint8_t  ep0_size;

  uint16_t vid;
  uint16_t pid;

  uint8_t  i_manufacturer;
  uint8_t  i_product;
  uint8_t  i_serial;

  // Configuration Descriptor
  // uint8_t interface_count; // bNumInterfaces alias

  // Endpoint & Interface
  uint8_t itf2drv[CFG_TUH_INTERFACE_MAX];  // map interface number to driver (0xff is invalid)
  uint8_t ep2drv[CFG_TUH_ENDPOINT_MAX][2]; // map endpoint to driver ( 0xff is invalid ), can use only 4-bit each

  tu_edpt_state_t ep_status[CFG_TUH_ENDPOINT_MAX][2];

#if CFG_TUH_API_EDPT_XFER
  // TODO array can be CFG_TUH_ENDPOINT_MAX-1
  struct {
    tuh_xfer_cb_t complete_cb;
    uintptr_t user_data;
  }ep_callback[CFG_TUH_ENDPOINT_MAX][2];
#endif

} usbh_device_t;

//--------------------------------------------------------------------+
// MACRO CONSTANT TYPEDEF
//--------------------------------------------------------------------+

// Invalid driver ID in itf2drv[] ep2drv[][] mapping
enum { DRVID_INVALID = 0xFFu };
enum { ADDR_INVALID  = 0xFFu };

#if CFG_TUSB_DEBUG >= 2
  #define DRIVER_NAME(_name)    .name = _name,
#else
  #define DRIVER_NAME(_name)
#endif

static usbh_class_driver_t const usbh_class_drivers[] =
{
  #if CFG_TUH_CDC
    {
      DRIVER_NAME("CDC")
      .init       = cdch_init,
      .open       = cdch_open,
      .set_config = cdch_set_config,
      .xfer_cb    = cdch_xfer_cb,
      .close      = cdch_close
    },
  #endif

  #if CFG_TUH_MSC
    {
      DRIVER_NAME("MSC")
      .init       = msch_init,
      .open       = msch_open,
      .set_config = msch_set_config,
      .xfer_cb    = msch_xfer_cb,
      .close      = msch_close
    },
  #endif

  #if CFG_TUH_HID
    {
      DRIVER_NAME("HID")
      .init       = hidh_init,
      .open       = hidh_open,
      .set_config = hidh_set_config,
      .xfer_cb    = hidh_xfer_cb,
      .close      = hidh_close
    },
  #endif

  #if CFG_TUH_HUB
    {
      DRIVER_NAME("HUB")
      .init       = hub_init,
      .open       = hub_open,
      .set_config = hub_set_config,
      .xfer_cb    = hub_xfer_cb,
      .close      = hub_close
    },
  #endif

  #if CFG_TUH_VENDOR
    {
      DRIVER_NAME("VENDOR")
      .init       = cush_init,
      .open       = cush_open_subtask,
      .xfer_cb    = cush_isr,
      .close      = cush_close
    }
  #endif
};

enum { USBH_CLASS_DRIVER_COUNT = TU_ARRAY_SIZE(usbh_class_drivers) };

enum { RESET_DELAY = 500 };  // 200 USB specs say only 50ms but many devices require much longer

enum { CONFIG_NUM = 1 }; // default to use configuration 1


//--------------------------------------------------------------------+
// INTERNAL OBJECT & FUNCTION DECLARATION
//--------------------------------------------------------------------+

// sum of end device + hub
#define TOTAL_DEVICES   (CFG_TUH_DEVICE_MAX + CFG_TUH_HUB)

static bool _usbh_initialized = false;

// Device with address = 0 for enumeration
static usbh_dev0_t _dev0;

// all devices excluding zero-address
// hub address start from CFG_TUH_DEVICE_MAX+1
// TODO: hub can has its own simpler struct to save memory
CFG_TUSB_MEM_SECTION usbh_device_t _usbh_devices[TOTAL_DEVICES];

// Mutex for claiming endpoint, only needed when using with preempted RTOS
#if TUSB_OPT_MUTEX
static osal_mutex_def_t _usbh_mutexdef;
static osal_mutex_t _usbh_mutex;

TU_ATTR_ALWAYS_INLINE static inline void usbh_lock(void)
{
  osal_mutex_lock(_usbh_mutex, OSAL_TIMEOUT_WAIT_FOREVER);
}

TU_ATTR_ALWAYS_INLINE static inline void usbh_unlock(void)
{
  osal_mutex_unlock(_usbh_mutex);
}

#else

#define _usbh_mutex   NULL

#define usbh_lock()
#define usbh_unlock()

#endif

// Event queue
// usbh_int_set is used as mutex in OS NONE config
OSAL_QUEUE_DEF(usbh_int_set, _usbh_qdef, CFG_TUH_TASK_QUEUE_SZ, hcd_event_t);
static osal_queue_t _usbh_q;

CFG_TUSB_MEM_SECTION CFG_TUSB_MEM_ALIGN
static uint8_t _usbh_ctrl_buf[CFG_TUH_ENUMERATION_BUFSIZE];

// Control transfer: since most controller does not support multiple control transfer
// on multiple devices concurrently. And control transfer is not used much except enumeration
// We will only execute control transfer one at a time.
struct
{
  tusb_control_request_t request TU_ATTR_ALIGNED(4);
  uint8_t* buffer;
  tuh_xfer_cb_t complete_cb;
  uintptr_t user_data;

  uint8_t daddr;
  volatile uint8_t stage;
  volatile uint16_t actual_len;
}_ctrl_xfer;

//------------- Helper Function -------------//

TU_ATTR_ALWAYS_INLINE
static inline usbh_device_t* get_device(uint8_t dev_addr)
{
  TU_VERIFY(dev_addr > 0 && dev_addr <= TOTAL_DEVICES, NULL);
  return &_usbh_devices[dev_addr-1];
}

static bool enum_new_device(hcd_event_t* event);
static void process_device_unplugged(uint8_t rhport, uint8_t hub_addr, uint8_t hub_port);
static bool usbh_edpt_control_open(uint8_t dev_addr, uint8_t max_packet_size);
static bool usbh_control_xfer_cb (uint8_t daddr, uint8_t ep_addr, xfer_result_t result, uint32_t xferred_bytes);

//--------------------------------------------------------------------+
// PUBLIC API (Parameter Verification is required)
//--------------------------------------------------------------------+
bool tuh_mounted(uint8_t dev_addr)
{
  usbh_device_t* dev = get_device(dev_addr);
  TU_VERIFY(dev);
  return dev->configured;
}

bool tuh_vid_pid_get(uint8_t dev_addr, uint16_t* vid, uint16_t* pid)
{
  *vid = *pid = 0;

  usbh_device_t const* dev = get_device(dev_addr);
  TU_VERIFY(dev && dev->configured);

  *vid = dev->vid;
  *pid = dev->pid;

  return true;
}

tusb_speed_t tuh_speed_get (uint8_t dev_addr)
{
  usbh_device_t* dev = get_device(dev_addr);
  return (tusb_speed_t) (dev ? get_device(dev_addr)->speed : _dev0.speed);
}

#if CFG_TUSB_OS == OPT_OS_NONE
void osal_task_delay(uint32_t msec)
{
  (void) msec;

  const uint32_t start = hcd_frame_number(TUH_OPT_RHPORT);
  while ( ( hcd_frame_number(TUH_OPT_RHPORT) - start ) < msec ) {}
}
#endif

//--------------------------------------------------------------------+
// CLASS-USBD API (don't require to verify parameters)
//--------------------------------------------------------------------+

static void clear_device(usbh_device_t* dev)
{
  tu_memclr(dev, sizeof(usbh_device_t));
  memset(dev->itf2drv, DRVID_INVALID, sizeof(dev->itf2drv)); // invalid mapping
  memset(dev->ep2drv , DRVID_INVALID, sizeof(dev->ep2drv )); // invalid mapping
}

bool tuh_inited(void)
{
  return _usbh_initialized;
}

bool tuh_init(uint8_t rhport)
{
  // skip if already initialized
  if (_usbh_initialized) return _usbh_initialized;

  TU_LOG2("USBH init\r\n");
  TU_LOG2_INT(sizeof(usbh_device_t));
  TU_LOG2_INT(sizeof(hcd_event_t));
  TU_LOG2_INT(sizeof(_ctrl_xfer));
  TU_LOG2_INT(sizeof(tuh_xfer_t));

  // Event queue
  _usbh_q = osal_queue_create( &_usbh_qdef );
  TU_ASSERT(_usbh_q != NULL);

#if TUSB_OPT_MUTEX
  // Mutex
  _usbh_mutex = osal_mutex_create(&_usbh_mutexdef);
  TU_ASSERT(_usbh_mutex);
#endif

  // Device
  tu_memclr(&_dev0, sizeof(_dev0));
  tu_memclr(_usbh_devices, sizeof(_usbh_devices));
  tu_memclr(&_ctrl_xfer, sizeof(_ctrl_xfer));

  for(uint8_t i=0; i<TOTAL_DEVICES; i++)
  {
    clear_device(&_usbh_devices[i]);
  }

  // Class drivers
  for (uint8_t drv_id = 0; drv_id < USBH_CLASS_DRIVER_COUNT; drv_id++)
  {
    TU_LOG2("%s init\r\n", usbh_class_drivers[drv_id].name);
    usbh_class_drivers[drv_id].init();
  }

  TU_ASSERT(hcd_init(rhport));
  hcd_int_enable(rhport);

  _usbh_initialized = true;
  return true;
}

/* USB Host Driver task
 * This top level thread manages all host controller event and delegates events to class-specific drivers.
 * This should be called periodically within the mainloop or rtos thread.
 *
   @code
    int main(void)
    {
      application_init();
      tusb_init();

      while(1) // the mainloop
      {
        application_code();
        tuh_task(); // tinyusb host task
      }
    }
    @endcode
 */
void tuh_task(void)
{
  // Skip if stack is not initialized
  if ( !tusb_inited() ) return;

  // Loop until there is no more events in the queue
  while (1)
  {
    hcd_event_t event;
    if ( !osal_queue_receive(_usbh_q, &event) ) return;

    switch (event.event_id)
    {
      case HCD_EVENT_DEVICE_ATTACH:
        // TODO due to the shared _usbh_ctrl_buf, we must complete enumerating
        // one device before enumerating another one.
        TU_LOG2("[rh%d] USBH DEVICE ATTACH\r\n", event.rhport);
        enum_new_device(&event);
      break;

      case HCD_EVENT_DEVICE_REMOVE:
<<<<<<< HEAD
        TU_LOG2("[rh%d] USBH DEVICE REMOVED\r\n", event.rhport);
=======
        TU_LOG2("[%u:%u:%u] USBH DEVICE REMOVED\r\n", event.rhport, event.connection.hub_addr, event.connection.hub_port);
>>>>>>> ae531a79
        process_device_unplugged(event.rhport, event.connection.hub_addr, event.connection.hub_port);

        #if CFG_TUH_HUB
        // TODO remove
        if ( event.connection.hub_addr != 0)
        {
          // done with hub, waiting for next data on status pipe
          (void) hub_edpt_status_xfer( event.connection.hub_addr );
        }
        #endif
      break;

      case HCD_EVENT_XFER_COMPLETE:
      {
        uint8_t const ep_addr = event.xfer_complete.ep_addr;
        uint8_t const epnum   = tu_edpt_number(ep_addr);
        uint8_t const ep_dir  = tu_edpt_dir(ep_addr);

        TU_LOG2("on EP %02X with %u bytes\r\n", ep_addr, (unsigned int) event.xfer_complete.len);

        if (event.dev_addr == 0)
        {
          // device 0 only has control endpoint
          TU_ASSERT(epnum == 0, );
          usbh_control_xfer_cb(event.dev_addr, ep_addr, event.xfer_complete.result, event.xfer_complete.len);
        }
        else
        {
          usbh_device_t* dev = get_device(event.dev_addr);
          TU_ASSERT(dev, );

          dev->ep_status[epnum][ep_dir].busy    = 0;
          dev->ep_status[epnum][ep_dir].claimed = 0;

          if ( 0 == epnum )
          {
            usbh_control_xfer_cb(event.dev_addr, ep_addr, event.xfer_complete.result, event.xfer_complete.len);
          }else
          {
            uint8_t drv_id = dev->ep2drv[epnum][ep_dir];
            if(drv_id < USBH_CLASS_DRIVER_COUNT)
            {
              TU_LOG2("%s xfer callback\r\n", usbh_class_drivers[drv_id].name);
              usbh_class_drivers[drv_id].xfer_cb(event.dev_addr, ep_addr, event.xfer_complete.result, event.xfer_complete.len);
            }
            else
            {
#if CFG_TUH_API_EDPT_XFER
              tuh_xfer_cb_t complete_cb = dev->ep_callback[epnum][ep_dir].complete_cb;
              if ( complete_cb )
              {
                tuh_xfer_t xfer =
                {
                  .daddr       = event.dev_addr,
                  .ep_addr     = ep_addr,
                  .result      = event.xfer_complete.result,
                  .actual_len  = event.xfer_complete.len,
                  .buflen      = 0,    // not available
                  .buffer      = NULL, // not available
                  .complete_cb = complete_cb,
                  .user_data   = dev->ep_callback[epnum][ep_dir].user_data
                };

                complete_cb(&xfer);
              }else
#endif
              {
                // no driver/callback responsible for this transfer
                TU_ASSERT(false, );
              }

            }
          }
        }
      }
      break;

      case USBH_EVENT_FUNC_CALL:
        if ( event.func_call.func ) event.func_call.func(event.func_call.param);
      break;

      default: break;
    }
  }
}

//--------------------------------------------------------------------+
// Control transfer
//--------------------------------------------------------------------+

static void _control_blocking_complete_cb(tuh_xfer_t* xfer)
{
  // update result
  *((xfer_result_t*) xfer->user_data) = xfer->result;
}

// TODO timeout_ms is not supported yet
bool tuh_control_xfer (tuh_xfer_t* xfer)
{
  // EP0 with setup packet
  TU_VERIFY(xfer->ep_addr == 0 && xfer->setup);

  // pre-check to help reducing mutex lock
  TU_VERIFY(_ctrl_xfer.stage == CONTROL_STAGE_IDLE);

  uint8_t const daddr = xfer->daddr;

  // TODO probably better to use semaphore as resource management than mutex
  usbh_lock();

  bool const is_idle = (_ctrl_xfer.stage == CONTROL_STAGE_IDLE);
  if (is_idle)
  {
    _ctrl_xfer.stage       = CONTROL_STAGE_SETUP;
    _ctrl_xfer.daddr       = daddr;
    _ctrl_xfer.actual_len  = 0;

    _ctrl_xfer.request     = (*xfer->setup);
    _ctrl_xfer.buffer      = xfer->buffer;
    _ctrl_xfer.complete_cb = xfer->complete_cb;
    _ctrl_xfer.user_data   = xfer->user_data;
  }

  usbh_unlock();

  TU_VERIFY(is_idle);
  const uint8_t rhport = usbh_get_rhport(daddr);

  TU_LOG2("[%u:%u] %s: ", rhport, daddr, xfer->setup->bRequest <= TUSB_REQ_SYNCH_FRAME ? tu_str_std_request[xfer->setup->bRequest] : "Unknown Request");
  TU_LOG2_VAR(&xfer->setup);
  TU_LOG2("\r\n");

  if (xfer->complete_cb)
  {
    TU_ASSERT( hcd_setup_send(rhport, daddr, (uint8_t*) &_ctrl_xfer.request) );
  }else
  {
    // blocking if complete callback is not provided
    // change callback to internal blocking, and result as user argument
    volatile xfer_result_t result = XFER_RESULT_INVALID;

    // use user_data to point to xfer_result_t
    _ctrl_xfer.user_data   = (uintptr_t) &result;
    _ctrl_xfer.complete_cb = _control_blocking_complete_cb;

    TU_ASSERT( hcd_setup_send(rhport, daddr, (uint8_t*) &_ctrl_xfer.request) );

    while (result == XFER_RESULT_INVALID)
    {
      // only need to call task if not preempted RTOS
      #if CFG_TUSB_OS == OPT_OS_NONE || CFG_TUSB_OS == OPT_OS_PICO
      tuh_task();
      #endif

      // TODO probably some timeout to prevent hanged
    }

    // update transfer result
    xfer->result     = result;
    xfer->actual_len = _ctrl_xfer.actual_len;
  }

  return true;
}

TU_ATTR_ALWAYS_INLINE static inline void _set_control_xfer_stage(uint8_t stage)
{
  usbh_lock();
  _ctrl_xfer.stage = stage;
  usbh_unlock();
}

static void _xfer_complete(uint8_t daddr, xfer_result_t result)
{
  TU_LOG2("\r\n");

  // duplicate xfer since user can execute control transfer within callback
  tusb_control_request_t const request = _ctrl_xfer.request;
  tuh_xfer_t xfer_temp =
  {
    .daddr       = daddr,
    .ep_addr     = 0,
    .result      = result,
    .setup       = &request,
    .actual_len  = (uint32_t) _ctrl_xfer.actual_len,
    .buffer      = _ctrl_xfer.buffer,
    .complete_cb = _ctrl_xfer.complete_cb,
    .user_data   = _ctrl_xfer.user_data
  };

  usbh_lock();
  _ctrl_xfer.stage = CONTROL_STAGE_IDLE;
  usbh_unlock();

  if (xfer_temp.complete_cb)
  {
    xfer_temp.complete_cb(&xfer_temp);
  }
}

static bool usbh_control_xfer_cb (uint8_t dev_addr, uint8_t ep_addr, xfer_result_t result, uint32_t xferred_bytes)
{
  (void) ep_addr;

  const uint8_t rhport = usbh_get_rhport(dev_addr);
  tusb_control_request_t const * request = &_ctrl_xfer.request;

  if (XFER_RESULT_SUCCESS != result)
  {
    TU_LOG2("[%u:%u] Control %s\r\n", rhport, dev_addr, result == XFER_RESULT_STALLED ? "STALLED" : "FAILED");

    // terminate transfer if any stage failed
    _xfer_complete(dev_addr, result);
  }else
  {
    switch(_ctrl_xfer.stage)
    {
      case CONTROL_STAGE_SETUP:
        if (request->wLength)
        {
          // DATA stage: initial data toggle is always 1
          _set_control_xfer_stage(CONTROL_STAGE_DATA);
          return hcd_edpt_xfer(rhport, dev_addr, tu_edpt_addr(0, request->bmRequestType_bit.direction), _ctrl_xfer.buffer, request->wLength);
        }
        __attribute__((fallthrough));

      case CONTROL_STAGE_DATA:
        if (xferred_bytes)
        {
          TU_LOG2("[%u:%u] Control data:\r\n", rhport, dev_addr);
          TU_LOG2_MEM(_ctrl_xfer.buffer, xferred_bytes, 2);
        }

        _ctrl_xfer.actual_len = xferred_bytes;

        // ACK stage: toggle is always 1
        _set_control_xfer_stage(CONTROL_STAGE_ACK);
        hcd_edpt_xfer(rhport, dev_addr, tu_edpt_addr(0, 1-request->bmRequestType_bit.direction), NULL, 0);
      break;

      case CONTROL_STAGE_ACK:
        _xfer_complete(dev_addr, result);
      break;

      default: return false;
    }
  }

  return true;
}

//--------------------------------------------------------------------+
//
//--------------------------------------------------------------------+

bool tuh_edpt_xfer(tuh_xfer_t* xfer)
{
  uint8_t const daddr   = xfer->daddr;
  uint8_t const ep_addr = xfer->ep_addr;

  TU_VERIFY(daddr && ep_addr);

  TU_VERIFY(usbh_edpt_claim(daddr, ep_addr));

  if ( !usbh_edpt_xfer_with_callback(daddr, ep_addr, xfer->buffer, xfer->buflen, xfer->complete_cb, xfer->user_data) )
  {
    usbh_edpt_release(daddr, ep_addr);
    return false;
  }

  return true;
}

//--------------------------------------------------------------------+
// USBH API For Class Driver
//--------------------------------------------------------------------+

uint8_t usbh_get_rhport(uint8_t dev_addr)
{
  usbh_device_t* dev = get_device(dev_addr);
  return dev ? dev->rhport : _dev0.rhport;
}

uint8_t* usbh_get_enum_buf(void)
{
  return _usbh_ctrl_buf;
}

void usbh_int_set(bool enabled)
{
  // TODO all host controller
  if (enabled)
  {
    hcd_int_enable(TUH_OPT_RHPORT);
  }else
  {
    hcd_int_disable(TUH_OPT_RHPORT);
  }
}

//--------------------------------------------------------------------+
// Endpoint API
//--------------------------------------------------------------------+

// TODO has some duplication code with device, refactor later
bool usbh_edpt_claim(uint8_t dev_addr, uint8_t ep_addr)
{
  usbh_device_t* dev = get_device(dev_addr);

  // addr0 only use tuh_control_xfer
  TU_ASSERT(dev);

  uint8_t const epnum = tu_edpt_number(ep_addr);
  uint8_t const dir   = tu_edpt_dir(ep_addr);

  return tu_edpt_claim(&dev->ep_status[epnum][dir], _usbh_mutex);
}

// TODO has some duplication code with device, refactor later
bool usbh_edpt_release(uint8_t dev_addr, uint8_t ep_addr)
{
  usbh_device_t* dev = get_device(dev_addr);

  // addr0 only use tuh_control_xfer
  TU_ASSERT(dev);

  uint8_t const epnum = tu_edpt_number(ep_addr);
  uint8_t const dir   = tu_edpt_dir(ep_addr);

  return tu_edpt_release(&dev->ep_status[epnum][dir], _usbh_mutex);
}

// TODO has some duplication code with device, refactor later
bool usbh_edpt_xfer_with_callback(uint8_t dev_addr, uint8_t ep_addr, uint8_t * buffer, uint16_t total_bytes,
                                  tuh_xfer_cb_t complete_cb, uintptr_t user_data)
{
  (void) complete_cb;
  (void) user_data;

  usbh_device_t* dev = get_device(dev_addr);
  TU_VERIFY(dev);

  uint8_t const epnum = tu_edpt_number(ep_addr);
  uint8_t const dir   = tu_edpt_dir(ep_addr);
  tu_edpt_state_t* ep_state = &dev->ep_status[epnum][dir];

  TU_LOG2("  Queue EP %02X with %u bytes ... ", ep_addr, total_bytes);

  // Attempt to transfer on a busy endpoint, sound like an race condition !
  TU_ASSERT(ep_state->busy == 0);

  // Set busy first since the actual transfer can be complete before hcd_edpt_xfer()
  // could return and USBH task can preempt and clear the busy
  ep_state->busy = 1;

#if CFG_TUH_API_EDPT_XFER
  dev->ep_callback[epnum][dir].complete_cb = complete_cb;
  dev->ep_callback[epnum][dir].user_data   = user_data;
#endif

  if ( hcd_edpt_xfer(dev->rhport, dev_addr, ep_addr, buffer, total_bytes) )
  {
    TU_LOG2("OK\r\n");
    return true;
  }else
  {
    // HCD error, mark endpoint as ready to allow next transfer
    ep_state->busy    = 0;
    ep_state->claimed = 0;
    TU_LOG1("Failed\r\n");
    TU_BREAKPOINT();
    return false;
  }
}

static bool usbh_edpt_control_open(uint8_t dev_addr, uint8_t max_packet_size)
{
  TU_LOG2("Open EP0 with Size = %u (addr = %u)\r\n", max_packet_size, dev_addr);

  tusb_desc_endpoint_t ep0_desc =
  {
    .bLength          = sizeof(tusb_desc_endpoint_t),
    .bDescriptorType  = TUSB_DESC_ENDPOINT,
    .bEndpointAddress = 0,
    .bmAttributes     = { .xfer = TUSB_XFER_CONTROL },
    .wMaxPacketSize   = max_packet_size,
    .bInterval        = 0
  };

  return hcd_edpt_open(usbh_get_rhport(dev_addr), dev_addr, &ep0_desc);
}

bool tuh_edpt_open(uint8_t dev_addr, tusb_desc_endpoint_t const * desc_ep)
{
  TU_ASSERT( tu_edpt_validate(desc_ep, tuh_speed_get(dev_addr)) );

  return hcd_edpt_open(usbh_get_rhport(dev_addr), dev_addr, desc_ep);
}

bool usbh_edpt_busy(uint8_t dev_addr, uint8_t ep_addr)
{
  uint8_t const epnum = tu_edpt_number(ep_addr);
  uint8_t const dir   = tu_edpt_dir(ep_addr);

  usbh_device_t* dev = get_device(dev_addr);
  TU_VERIFY(dev);

  return dev->ep_status[epnum][dir].busy;
}

//--------------------------------------------------------------------+
// HCD Event Handler
//--------------------------------------------------------------------+

void hcd_devtree_get_info(uint8_t dev_addr, hcd_devtree_info_t* devtree_info)
{
  usbh_device_t const* dev = get_device(dev_addr);

  if (dev)
  {
    devtree_info->rhport   = dev->rhport;
    devtree_info->hub_addr = dev->hub_addr;
    devtree_info->hub_port = dev->hub_port;
    devtree_info->speed    = dev->speed;
  }else
  {
    devtree_info->rhport   = _dev0.rhport;
    devtree_info->hub_addr = _dev0.hub_addr;
    devtree_info->hub_port = _dev0.hub_port;
    devtree_info->speed    = _dev0.speed;
  }
}

void hcd_event_handler(hcd_event_t const* event, bool in_isr)
{
  switch (event->event_id)
  {
    default:
      osal_queue_send(_usbh_q, event, in_isr);
    break;
  }
}

void hcd_event_xfer_complete(uint8_t dev_addr, uint8_t ep_addr, uint32_t xferred_bytes, xfer_result_t result, bool in_isr)
{
  hcd_event_t event =
  {
    .rhport   = 0, // TODO correct rhport
    .event_id = HCD_EVENT_XFER_COMPLETE,
    .dev_addr = dev_addr,
    .xfer_complete =
    {
      .ep_addr = ep_addr,
      .result  = result,
      .len     = xferred_bytes
    }
  };

  hcd_event_handler(&event, in_isr);
}

void hcd_event_device_attach(uint8_t rhport, bool in_isr)
{
  hcd_event_t event =
  {
    .rhport   = rhport,
    .event_id = HCD_EVENT_DEVICE_ATTACH
  };

  event.connection.hub_addr = 0;
  event.connection.hub_port = 0;

  hcd_event_handler(&event, in_isr);
}

void hcd_event_device_remove(uint8_t hostid, bool in_isr)
{
  hcd_event_t event =
  {
    .rhport   = hostid,
    .event_id = HCD_EVENT_DEVICE_REMOVE
  };

  event.connection.hub_addr = 0;
  event.connection.hub_port = 0;

  hcd_event_handler(&event, in_isr);
}

//--------------------------------------------------------------------+
// Descriptors Async
//--------------------------------------------------------------------+

// generic helper to get a descriptor
// if blocking, user_data could be pointed to xfer_result
static bool _get_descriptor(uint8_t daddr, uint8_t type, uint8_t index, uint16_t language_id, void* buffer, uint16_t len,
                            tuh_xfer_cb_t complete_cb, uintptr_t user_data)
{
  tusb_control_request_t const request =
  {
    .bmRequestType_bit =
    {
      .recipient = TUSB_REQ_RCPT_DEVICE,
      .type      = TUSB_REQ_TYPE_STANDARD,
      .direction = TUSB_DIR_IN
    },
    .bRequest = TUSB_REQ_GET_DESCRIPTOR,
    .wValue   = tu_htole16( TU_U16(type, index) ),
    .wIndex   = tu_htole16(language_id),
    .wLength  = tu_htole16(len)
  };

  tuh_xfer_t xfer =
  {
    .daddr       = daddr,
    .ep_addr     = 0,
    .setup       = &request,
    .buffer      = buffer,
    .complete_cb = complete_cb,
    .user_data   = user_data
  };

  bool const ret = tuh_control_xfer(&xfer);

  // if blocking, user_data could be pointed to xfer_result
  if ( !complete_cb && user_data )
  {
    *((xfer_result_t*) user_data) = xfer.result;
  }

  return ret;
}

bool tuh_descriptor_get(uint8_t daddr, uint8_t type, uint8_t index, void* buffer, uint16_t len,
                        tuh_xfer_cb_t complete_cb, uintptr_t user_data)
{
  return _get_descriptor(daddr, type, index, 0x0000, buffer, len, complete_cb, user_data);
}

bool tuh_descriptor_get_device(uint8_t daddr, void* buffer, uint16_t len,
                               tuh_xfer_cb_t complete_cb, uintptr_t user_data)
{
  len = tu_min16(len, sizeof(tusb_desc_device_t));
  return tuh_descriptor_get(daddr, TUSB_DESC_DEVICE, 0, buffer, len, complete_cb, user_data);
}

bool tuh_descriptor_get_configuration(uint8_t daddr, uint8_t index, void* buffer, uint16_t len,
                                      tuh_xfer_cb_t complete_cb, uintptr_t user_data)
{
  return tuh_descriptor_get(daddr, TUSB_DESC_CONFIGURATION, index, buffer, len, complete_cb, user_data);
}

//------------- String Descriptor -------------//

bool tuh_descriptor_get_string(uint8_t daddr, uint8_t index, uint16_t language_id, void* buffer, uint16_t len,
                               tuh_xfer_cb_t complete_cb, uintptr_t user_data)
{
  return _get_descriptor(daddr, TUSB_DESC_STRING, index, language_id, buffer, len, complete_cb, user_data);
}

// Get manufacturer string descriptor
bool tuh_descriptor_get_manufacturer_string(uint8_t daddr, uint16_t language_id, void* buffer, uint16_t len,
                                            tuh_xfer_cb_t complete_cb, uintptr_t user_data)
{
  usbh_device_t const* dev = get_device(daddr);
  TU_VERIFY(dev && dev->i_manufacturer);
  return tuh_descriptor_get_string(daddr, dev->i_manufacturer, language_id, buffer, len, complete_cb, user_data);
}

// Get product string descriptor
bool tuh_descriptor_get_product_string(uint8_t daddr, uint16_t language_id, void* buffer, uint16_t len,
                                       tuh_xfer_cb_t complete_cb, uintptr_t user_data)
{
  usbh_device_t const* dev = get_device(daddr);
  TU_VERIFY(dev && dev->i_product);
  return tuh_descriptor_get_string(daddr, dev->i_product, language_id, buffer, len, complete_cb, user_data);
}

// Get serial string descriptor
bool tuh_descriptor_get_serial_string(uint8_t daddr, uint16_t language_id, void* buffer, uint16_t len,
                                      tuh_xfer_cb_t complete_cb, uintptr_t user_data)
{
  usbh_device_t const* dev = get_device(daddr);
  TU_VERIFY(dev && dev->i_serial);
  return tuh_descriptor_get_string(daddr, dev->i_serial, language_id, buffer, len, complete_cb, user_data);
}

// Get HID report descriptor
// if blocking, user_data could be pointed to xfer_result
bool tuh_descriptor_get_hid_report(uint8_t daddr, uint8_t itf_num, uint8_t desc_type, uint8_t index, void* buffer, uint16_t len,
                                   tuh_xfer_cb_t complete_cb, uintptr_t user_data)
{
  TU_LOG2("HID Get Report Descriptor\r\n");
  tusb_control_request_t const request =
  {
    .bmRequestType_bit =
    {
      .recipient = TUSB_REQ_RCPT_INTERFACE,
      .type      = TUSB_REQ_TYPE_STANDARD,
      .direction = TUSB_DIR_IN
    },
    .bRequest = TUSB_REQ_GET_DESCRIPTOR,
    .wValue   = tu_htole16(TU_U16(desc_type, index)),
    .wIndex   = tu_htole16((uint16_t) itf_num),
    .wLength  = len
  };

  tuh_xfer_t xfer =
  {
    .daddr       = daddr,
    .ep_addr     = 0,
    .setup       = &request,
    .buffer      = buffer,
    .complete_cb = complete_cb,
    .user_data   = user_data
  };

  bool const ret = tuh_control_xfer(&xfer);

  // if blocking, user_data could be pointed to xfer_result
  if ( !complete_cb && user_data )
  {
    *((xfer_result_t*) user_data) = xfer.result;
  }

  return ret;
}

bool tuh_configuration_set(uint8_t daddr, uint8_t config_num,
                           tuh_xfer_cb_t complete_cb, uintptr_t user_data)
{
  TU_LOG2("Set Configuration = %d\r\n", config_num);

  tusb_control_request_t const request =
  {
    .bmRequestType_bit =
    {
      .recipient = TUSB_REQ_RCPT_DEVICE,
      .type      = TUSB_REQ_TYPE_STANDARD,
      .direction = TUSB_DIR_OUT
    },
    .bRequest = TUSB_REQ_SET_CONFIGURATION,
    .wValue   = tu_htole16(config_num),
    .wIndex   = 0,
    .wLength  = 0
  };

  tuh_xfer_t xfer =
  {
    .daddr       = daddr,
    .ep_addr     = 0,
    .setup       = &request,
    .buffer      = NULL,
    .complete_cb = complete_cb,
    .user_data   = user_data
  };

  return tuh_control_xfer(&xfer);
}

//--------------------------------------------------------------------+
// Descriptor Sync
//--------------------------------------------------------------------+

#define _CONTROL_SYNC_API(_async_func, ...) \
  xfer_result_t result = XFER_RESULT_INVALID;\
  TU_VERIFY(_async_func(__VA_ARGS__, NULL, (uintptr_t) &result), XFER_RESULT_TIMEOUT); \
  return (uint8_t) result

uint8_t tuh_descriptor_get_sync(uint8_t daddr, uint8_t type, uint8_t index, void* buffer, uint16_t len)
{
  _CONTROL_SYNC_API(tuh_descriptor_get, daddr, type, index, buffer, len);
}

uint8_t tuh_descriptor_get_device_sync(uint8_t daddr, void* buffer, uint16_t len)
{
  _CONTROL_SYNC_API(tuh_descriptor_get_device, daddr, buffer, len);
}

uint8_t tuh_descriptor_get_configuration_sync(uint8_t daddr, uint8_t index, void* buffer, uint16_t len)
{
  _CONTROL_SYNC_API(tuh_descriptor_get_configuration, daddr, index, buffer, len);
}

uint8_t tuh_descriptor_get_hid_report_sync(uint8_t daddr, uint8_t itf_num, uint8_t desc_type, uint8_t index, void* buffer, uint16_t len)
{
  _CONTROL_SYNC_API(tuh_descriptor_get_hid_report, daddr, itf_num, desc_type, index, buffer, len);
}

uint8_t tuh_descriptor_get_string_sync(uint8_t daddr, uint8_t index, uint16_t language_id, void* buffer, uint16_t len)
{
  _CONTROL_SYNC_API(tuh_descriptor_get_string, daddr, index, language_id, buffer, len);
}

uint8_t tuh_descriptor_get_manufacturer_string_sync(uint8_t daddr, uint16_t language_id, void* buffer, uint16_t len)
{
  _CONTROL_SYNC_API(tuh_descriptor_get_manufacturer_string, daddr, language_id, buffer, len);
}

uint8_t tuh_descriptor_get_product_string_sync(uint8_t daddr, uint16_t language_id, void* buffer, uint16_t len)
{
  _CONTROL_SYNC_API(tuh_descriptor_get_product_string, daddr, language_id, buffer, len);
}

uint8_t tuh_descriptor_get_serial_string_sync(uint8_t daddr, uint16_t language_id, void* buffer, uint16_t len)
{
  _CONTROL_SYNC_API(tuh_descriptor_get_serial_string, daddr, language_id, buffer, len);
}

//--------------------------------------------------------------------+
//
//--------------------------------------------------------------------+

// a device unplugged from rhport:hub_addr:hub_port
static void process_device_unplugged(uint8_t rhport, uint8_t hub_addr, uint8_t hub_port)
{
  //------------- find the all devices (star-network) under port that is unplugged -------------//
  // TODO mark as disconnected in ISR, also handle dev0
  for ( uint8_t dev_id = 0; dev_id < TU_ARRAY_SIZE(_usbh_devices); dev_id++ )
  {
    usbh_device_t* dev = &_usbh_devices[dev_id];
    uint8_t const dev_addr = dev_id+1;

    // TODO Hub multiple level
    if (dev->rhport == rhport   &&
        (hub_addr == 0 || dev->hub_addr == hub_addr) && // hub_addr == 0 & hub_port == 0 means roothub
        (hub_port == 0 || dev->hub_port == hub_port) &&
        dev->connected)
    {
      TU_LOG2("  Address = %u\r\n", dev_addr);

      // Invoke callback before close driver
      if (tuh_umount_cb) tuh_umount_cb(dev_addr);

      // Close class driver
      for (uint8_t drv_id = 0; drv_id < USBH_CLASS_DRIVER_COUNT; drv_id++)
      {
        TU_LOG2("%s close\r\n", usbh_class_drivers[drv_id].name);
        usbh_class_drivers[drv_id].close(dev_addr);
      }

      hcd_device_close(rhport, dev_addr);
      clear_device(dev);
      // abort on-going control xfer if any
      if (_ctrl_xfer.daddr == dev_addr) _set_control_xfer_stage(CONTROL_STAGE_IDLE);
    }
  }
}

//--------------------------------------------------------------------+
// Enumeration Process
// is a lengthy process with a series of control transfer to configure
// newly attached device.
// NOTE: due to the shared _usbh_ctrl_buf, we must complete enumerating
// one device before enumerating another one.
//--------------------------------------------------------------------+

enum {
  ENUM_IDLE,
  ENUM_RESET_1,         // 1st reset when attached
  //ENUM_HUB_GET_STATUS_1,
  ENUM_HUB_CLEAR_RESET_1,
  ENUM_ADDR0_DEVICE_DESC,
  ENUM_RESET_2,         // 2nd reset before set address
  ENUM_HUB_GET_STATUS_2,
  ENUM_HUB_CLEAR_RESET_2,
  ENUM_SET_ADDR,

  ENUM_GET_DEVICE_DESC,
  ENUM_GET_9BYTE_CONFIG_DESC,
  ENUM_GET_FULL_CONFIG_DESC,
  ENUM_SET_CONFIG,
  ENUM_CONFIG_DRIVER
};

static bool enum_request_set_addr(void);
static bool _parse_configuration_descriptor (uint8_t dev_addr, tusb_desc_configuration_t const* desc_cfg);
static void enum_full_complete(void);

// process device enumeration
static void process_enumeration(tuh_xfer_t* xfer)
{
  if (XFER_RESULT_SUCCESS != xfer->result)
  {
    // stop enumeration, maybe we could retry this
    enum_full_complete();
    return;
  }

  uint8_t const daddr = xfer->daddr;
  uintptr_t const state = xfer->user_data;

  switch(state)
  {
#if CFG_TUH_HUB
    //case ENUM_HUB_GET_STATUS_1: break;

    case ENUM_HUB_CLEAR_RESET_1:
    {
      hub_port_status_response_t port_status;
      memcpy(&port_status, _usbh_ctrl_buf, sizeof(hub_port_status_response_t));

      if ( !port_status.status.connection )
      {
        // device unplugged while delaying, nothing else to do
        enum_full_complete();
        return;
      }

      _dev0.speed = (port_status.status.high_speed) ? TUSB_SPEED_HIGH :
                    (port_status.status.low_speed ) ? TUSB_SPEED_LOW  : TUSB_SPEED_FULL;

      // Acknowledge Port Reset Change
      if (port_status.change.reset)
      {
        hub_port_clear_reset_change(_dev0.hub_addr, _dev0.hub_port, process_enumeration, ENUM_ADDR0_DEVICE_DESC);
      }
    }
    break;

    case ENUM_HUB_GET_STATUS_2:
      osal_task_delay(RESET_DELAY);
      TU_ASSERT( hub_port_get_status(_dev0.hub_addr, _dev0.hub_port, _usbh_ctrl_buf, process_enumeration, ENUM_HUB_CLEAR_RESET_2), );
    break;

    case ENUM_HUB_CLEAR_RESET_2:
    {
      hub_port_status_response_t port_status;
      memcpy(&port_status, _usbh_ctrl_buf, sizeof(hub_port_status_response_t));

      // Acknowledge Port Reset Change if Reset Successful
      if (port_status.change.reset)
      {
        TU_ASSERT( hub_port_clear_reset_change(_dev0.hub_addr, _dev0.hub_port, process_enumeration, ENUM_SET_ADDR), );
      }
    }
    break;
#endif

    case ENUM_ADDR0_DEVICE_DESC:
    {
      // TODO probably doesn't need to open/close each enumeration
      uint8_t const addr0 = 0;
      TU_ASSERT( usbh_edpt_control_open(addr0, 8), );

      // Get first 8 bytes of device descriptor for Control Endpoint size
      TU_LOG2("Get 8 byte of Device Descriptor\r\n");
      TU_ASSERT(tuh_descriptor_get_device(addr0, _usbh_ctrl_buf, 8, process_enumeration, ENUM_SET_ADDR), );
    }
    break;

    case ENUM_RESET_2:
      // Reset device again before Set Address
      TU_LOG2("Port reset \r\n");
      if (_dev0.hub_addr == 0)
      {
        // connected directly to roothub
        hcd_port_reset( _dev0.rhport );
        osal_task_delay(RESET_DELAY);

        // TODO: fall through to SET ADDRESS, refactor later
      }
      #if CFG_TUH_HUB
      else
      {
        // after RESET_DELAY the hub_port_reset() already complete
        TU_ASSERT( hub_port_reset(_dev0.hub_addr, _dev0.hub_port, process_enumeration, ENUM_HUB_GET_STATUS_2), );
        break;
      }
      #endif
      __attribute__((fallthrough));

    case ENUM_SET_ADDR:
      enum_request_set_addr();
    break;

    case ENUM_GET_DEVICE_DESC:
    {
      uint8_t const new_addr = (uint8_t) tu_le16toh(xfer->setup->wValue);

      usbh_device_t* new_dev = get_device(new_addr);
      TU_ASSERT(new_dev, );
      new_dev->addressed = 1;

      // TODO close device 0, may not be needed
      hcd_device_close(_dev0.rhport, 0);

      // open control pipe for new address
      TU_ASSERT( usbh_edpt_control_open(new_addr, new_dev->ep0_size), );

      // Get full device descriptor
      TU_LOG2("Get Device Descriptor\r\n");
      TU_ASSERT(tuh_descriptor_get_device(new_addr, _usbh_ctrl_buf, sizeof(tusb_desc_device_t), process_enumeration, ENUM_GET_9BYTE_CONFIG_DESC), );
    }
    break;

    case ENUM_GET_9BYTE_CONFIG_DESC:
    {
      tusb_desc_device_t const * desc_device = (tusb_desc_device_t const*) _usbh_ctrl_buf;
      usbh_device_t* dev = get_device(daddr);
      TU_ASSERT(dev, );

      dev->vid            = desc_device->idVendor;
      dev->pid            = desc_device->idProduct;
      dev->i_manufacturer = desc_device->iManufacturer;
      dev->i_product      = desc_device->iProduct;
      dev->i_serial       = desc_device->iSerialNumber;

    //  if (tuh_attach_cb) tuh_attach_cb((tusb_desc_device_t*) _usbh_ctrl_buf);

      // Get 9-byte for total length
      uint8_t const config_idx = CONFIG_NUM - 1;
      TU_LOG2("Get Configuration[0] Descriptor (9 bytes)\r\n");
      TU_ASSERT( tuh_descriptor_get_configuration(daddr, config_idx, _usbh_ctrl_buf, 9, process_enumeration, ENUM_GET_FULL_CONFIG_DESC), );
    }
    break;

    case ENUM_GET_FULL_CONFIG_DESC:
    {
      uint8_t const * desc_config = _usbh_ctrl_buf;

      // Use offsetof to avoid pointer to the odd/misaligned address
      uint16_t const total_len = tu_le16toh( tu_unaligned_read16(desc_config + offsetof(tusb_desc_configuration_t, wTotalLength)) );

      // TODO not enough buffer to hold configuration descriptor
      TU_ASSERT(total_len <= CFG_TUH_ENUMERATION_BUFSIZE, );

      // Get full configuration descriptor
      uint8_t const config_idx = CONFIG_NUM - 1;
      TU_LOG2("Get Configuration[0] Descriptor\r\n");
      TU_ASSERT( tuh_descriptor_get_configuration(daddr, config_idx, _usbh_ctrl_buf, total_len, process_enumeration, ENUM_SET_CONFIG), );
    }
    break;

    case ENUM_SET_CONFIG:
      // Parse configuration & set up drivers
      // Driver open aren't allowed to make any usb transfer yet
      TU_ASSERT( _parse_configuration_descriptor(daddr, (tusb_desc_configuration_t*) _usbh_ctrl_buf), );

      TU_ASSERT( tuh_configuration_set(daddr, CONFIG_NUM, process_enumeration, ENUM_CONFIG_DRIVER), );
    break;

    case ENUM_CONFIG_DRIVER:
    {
      TU_LOG2("Device configured\r\n");
      usbh_device_t* dev = get_device(daddr);
      TU_ASSERT(dev, );

      dev->configured = 1;

      // Start the Set Configuration process for interfaces (itf = DRVID_INVALID)
      // Since driver can perform control transfer within its set_config, this is done asynchronously.
      // The process continue with next interface when class driver complete its sequence with usbh_driver_set_config_complete()
      // TODO use separated API instead of using DRVID_INVALID
      usbh_driver_set_config_complete(daddr, DRVID_INVALID);
    }
    break;

    default:
      // stop enumeration if unknown state
      enum_full_complete();
    break;
  }
}

static bool enum_new_device(hcd_event_t* event)
{
  _dev0.rhport   = event->rhport;
  _dev0.hub_addr = event->connection.hub_addr;
  _dev0.hub_port = event->connection.hub_port;

  if (_dev0.hub_addr == 0)
  {
    // connected/disconnected directly with roothub
    // wait until device is stable TODO non blocking
    hcd_port_reset(_dev0.rhport);
    osal_task_delay(RESET_DELAY);
    hcd_port_reset_end( _dev0.rhport);

    // device unplugged while delaying
    if ( !hcd_port_connect_status(_dev0.rhport) ) return true;

    _dev0.speed = hcd_port_speed_get(_dev0.rhport );
    TU_LOG2("%s Speed\r\n", tu_str_speed[_dev0.speed]);

    // fake transfer to kick-off the enumeration process
    tuh_xfer_t xfer;
    xfer.daddr     = 0;
    xfer.result    = XFER_RESULT_SUCCESS;
    xfer.user_data = ENUM_ADDR0_DEVICE_DESC;

    process_enumeration(&xfer);

  }
#if CFG_TUH_HUB
  else
  {
    // connected/disconnected via external hub
    // wait until device is stable
    osal_task_delay(RESET_DELAY);

    // ENUM_HUB_GET_STATUS
    //TU_ASSERT( hub_port_get_status(_dev0.hub_addr, _dev0.hub_port, _usbh_ctrl_buf, enum_hub_get_status0_complete, 0) );
    TU_ASSERT( hub_port_get_status(_dev0.hub_addr, _dev0.hub_port, _usbh_ctrl_buf, process_enumeration, ENUM_HUB_CLEAR_RESET_1) );
  }
#endif // hub

  return true;
}

TU_ATTR_ALWAYS_INLINE
static inline bool is_hub_addr(uint8_t daddr)
{
  return daddr > CFG_TUH_DEVICE_MAX;
}

static uint8_t get_new_address(bool is_hub)
{
  uint8_t start;
  uint8_t end;
  if ( is_hub )
  {
<<<<<<< HEAD
#if CFG_TUH_HUB
    // TODO remove, waiting for next data on status pipe
    if (_dev0.hub_addr != 0) hub_status_pipe_queue(_dev0.hub_addr);
#endif

    return false;
  }

  tusb_desc_device_t const * desc_device = (tusb_desc_device_t const*) _usbh_ctrl_buf;
  TU_ASSERT( tu_desc_type(desc_device) == TUSB_DESC_DEVICE );

  // Reset device again before Set Address
  // reset port after 8 byte descriptor
  TU_LOG2("Port reset \r\n");

  if (_dev0.hub_addr == 0)
  {
#if !CFG_TUH_RPI_PIO_USB // skip this reset for pio-usb
    // connected directly to roothub
    hcd_port_reset(_dev0.rhport);
    osal_task_delay(RESET_DELAY);
    hcd_port_reset_end(_dev0.rhport);
#endif

    enum_request_set_addr();
=======
    start = CFG_TUH_DEVICE_MAX;
    end   = start + CFG_TUH_HUB;
  }else
  {
    start = 0;
    end   = start + CFG_TUH_DEVICE_MAX;
>>>>>>> ae531a79
  }

  for ( uint8_t idx = start; idx < end; idx++)
  {
    if (!_usbh_devices[idx].connected) return (idx+1);
  }
  return ADDR_INVALID;
}

static bool enum_request_set_addr(void)
{
  tusb_desc_device_t const * desc_device = (tusb_desc_device_t const*) _usbh_ctrl_buf;

  // Get new address
  uint8_t const new_addr = get_new_address(desc_device->bDeviceClass == TUSB_CLASS_HUB);
  TU_ASSERT(new_addr != ADDR_INVALID);

  TU_LOG2("Set Address = %d\r\n", new_addr);

  usbh_device_t* new_dev = get_device(new_addr);

  new_dev->rhport    = _dev0.rhport;
  new_dev->hub_addr  = _dev0.hub_addr;
  new_dev->hub_port  = _dev0.hub_port;
  new_dev->speed     = _dev0.speed;
  new_dev->connected = 1;
  new_dev->ep0_size  = desc_device->bMaxPacketSize0;

  tusb_control_request_t const request =
  {
    .bmRequestType_bit =
    {
      .recipient = TUSB_REQ_RCPT_DEVICE,
      .type      = TUSB_REQ_TYPE_STANDARD,
      .direction = TUSB_DIR_OUT
    },
    .bRequest = TUSB_REQ_SET_ADDRESS,
    .wValue   = tu_htole16(new_addr),
    .wIndex   = 0,
    .wLength  = 0
  };

  tuh_xfer_t xfer =
  {
    .daddr       = 0, // dev0
    .ep_addr     = 0,
    .setup       = &request,
    .buffer      = NULL,
    .complete_cb = process_enumeration,
    .user_data   = ENUM_GET_DEVICE_DESC
  };

  TU_ASSERT( tuh_control_xfer(&xfer) );

  return true;
}

static bool _parse_configuration_descriptor(uint8_t dev_addr, tusb_desc_configuration_t const* desc_cfg)
{
  usbh_device_t* dev = get_device(dev_addr);

  uint8_t const* desc_end = ((uint8_t const*) desc_cfg) + tu_le16toh(desc_cfg->wTotalLength);
  uint8_t const* p_desc   = tu_desc_next(desc_cfg);

  // parse each interfaces
  while( p_desc < desc_end )
  {
    uint8_t assoc_itf_count = 1;

    // Class will always starts with Interface Association (if any) and then Interface descriptor
    if ( TUSB_DESC_INTERFACE_ASSOCIATION == tu_desc_type(p_desc) )
    {
      tusb_desc_interface_assoc_t const * desc_iad = (tusb_desc_interface_assoc_t const *) p_desc;
      assoc_itf_count = desc_iad->bInterfaceCount;

      p_desc = tu_desc_next(p_desc); // next to Interface

      // IAD's first interface number and class should match with opened interface
      //TU_ASSERT(desc_iad->bFirstInterface == desc_itf->bInterfaceNumber &&
      //          desc_iad->bFunctionClass  == desc_itf->bInterfaceClass);
    }

    TU_ASSERT( TUSB_DESC_INTERFACE == tu_desc_type(p_desc) );
    tusb_desc_interface_t const* desc_itf = (tusb_desc_interface_t const*) p_desc;

#if CFG_TUH_MIDI
    // MIDI has 2 interfaces (Audio Control v1 + MIDIStreaming) but does not have IAD
    // manually increase the associated count
    if (1                              == assoc_itf_count              &&
        TUSB_CLASS_AUDIO               == desc_itf->bInterfaceClass    &&
        AUDIO_SUBCLASS_CONTROL         == desc_itf->bInterfaceSubClass &&
        AUDIO_FUNC_PROTOCOL_CODE_UNDEF == desc_itf->bInterfaceProtocol)
    {
      assoc_itf_count = 2;
    }
#endif

    uint16_t const drv_len = tu_desc_get_interface_total_len(desc_itf, assoc_itf_count, desc_end-p_desc);
    TU_ASSERT(drv_len >= sizeof(tusb_desc_interface_t));

    if (desc_itf->bInterfaceClass == TUSB_CLASS_HUB && dev->hub_addr != 0)
    {
      // TODO Attach hub to Hub is not currently supported
      // skip this interface
      TU_LOG(USBH_DBG_LVL, "Only 1 level of HUB is supported\r\n");
    }
    else
    {
      // Find driver for this interface
      uint8_t drv_id;
      for (drv_id = 0; drv_id < USBH_CLASS_DRIVER_COUNT; drv_id++)
      {
        usbh_class_driver_t const * driver = &usbh_class_drivers[drv_id];

        if ( driver->open(dev->rhport, dev_addr, desc_itf, drv_len) )
        {
          // open successfully
          TU_LOG2("  %s opened\r\n", driver->name);

          // bind (associated) interfaces to found driver
          for(uint8_t i=0; i<assoc_itf_count; i++)
          {
            uint8_t const itf_num = desc_itf->bInterfaceNumber+i;

            // Interface number must not be used already
            TU_ASSERT( DRVID_INVALID == dev->itf2drv[itf_num] );
            dev->itf2drv[itf_num] = drv_id;
          }

          // bind all endpoints to found driver
          tu_edpt_bind_driver(dev->ep2drv, desc_itf, drv_len, drv_id);

          break; // exit driver find loop
        }
      }

      if( drv_id >= USBH_CLASS_DRIVER_COUNT )
      {
        TU_LOG(USBH_DBG_LVL, "Interface %u: class = %u subclass = %u protocol = %u is not supported\r\n",
               desc_itf->bInterfaceNumber, desc_itf->bInterfaceClass, desc_itf->bInterfaceSubClass, desc_itf->bInterfaceProtocol);
      }
    }

    // next Interface or IAD descriptor
    p_desc += drv_len;
  }

  return true;
}

void usbh_driver_set_config_complete(uint8_t dev_addr, uint8_t itf_num)
{
  usbh_device_t* dev = get_device(dev_addr);

  for(itf_num++; itf_num < CFG_TUH_INTERFACE_MAX; itf_num++)
  {
    // continue with next valid interface
    // TODO skip IAD binding interface such as CDCs
    uint8_t const drv_id = dev->itf2drv[itf_num];
    if (drv_id != DRVID_INVALID)
    {
      usbh_class_driver_t const * driver = &usbh_class_drivers[drv_id];
      TU_LOG2("%s set config: itf = %u\r\n", driver->name, itf_num);
      driver->set_config(dev_addr, itf_num);
      break;
    }
  }

  // all interface are configured
  if (itf_num == CFG_TUH_INTERFACE_MAX)
  {
    enum_full_complete();

#if CFG_TUH_HUB
    // skip device mount callback for hub
    if ( !is_hub_addr(dev_addr) )
#endif
    {
      // Invoke callback if available
      if (tuh_mount_cb) tuh_mount_cb(dev_addr);
    }
  }
}

static void enum_full_complete(void)
{
#if CFG_TUH_HUB
  // get next hub status
  if (_dev0.hub_addr) hub_edpt_status_xfer(_dev0.hub_addr);
#endif

}

#endif<|MERGE_RESOLUTION|>--- conflicted
+++ resolved
@@ -413,11 +413,7 @@
       break;
 
       case HCD_EVENT_DEVICE_REMOVE:
-<<<<<<< HEAD
-        TU_LOG2("[rh%d] USBH DEVICE REMOVED\r\n", event.rhport);
-=======
         TU_LOG2("[%u:%u:%u] USBH DEVICE REMOVED\r\n", event.rhport, event.connection.hub_addr, event.connection.hub_port);
->>>>>>> ae531a79
         process_device_unplugged(event.rhport, event.connection.hub_addr, event.connection.hub_port);
 
         #if CFG_TUH_HUB
@@ -552,7 +548,14 @@
 
   if (xfer->complete_cb)
   {
-    TU_ASSERT( hcd_setup_send(rhport, daddr, (uint8_t*) &_ctrl_xfer.request) );
+    if ( hcd_edpt_control_xfer )
+    {
+      _ctrl_xfer.stage = CONTROL_STAGE_ACK;
+      TU_ASSERT( hcd_edpt_control_xfer(rhport, daddr, (uint8_t const*) &_ctrl_xfer.request, _ctrl_xfer.buffer) );
+    }else
+    {
+      TU_ASSERT( hcd_setup_send(rhport, daddr, (uint8_t const*) &_ctrl_xfer.request) );
+    }
   }else
   {
     // blocking if complete callback is not provided
@@ -1275,9 +1278,11 @@
       if (_dev0.hub_addr == 0)
       {
         // connected directly to roothub
+#if !CFG_TUH_RPI_PIO_USB // skip this reset for pio-usb
         hcd_port_reset( _dev0.rhport );
         osal_task_delay(RESET_DELAY);
-
+        hcd_port_reset_end(_dev0.rhport);
+#endif
         // TODO: fall through to SET ADDRESS, refactor later
       }
       #if CFG_TUH_HUB
@@ -1440,40 +1445,12 @@
   uint8_t end;
   if ( is_hub )
   {
-<<<<<<< HEAD
-#if CFG_TUH_HUB
-    // TODO remove, waiting for next data on status pipe
-    if (_dev0.hub_addr != 0) hub_status_pipe_queue(_dev0.hub_addr);
-#endif
-
-    return false;
-  }
-
-  tusb_desc_device_t const * desc_device = (tusb_desc_device_t const*) _usbh_ctrl_buf;
-  TU_ASSERT( tu_desc_type(desc_device) == TUSB_DESC_DEVICE );
-
-  // Reset device again before Set Address
-  // reset port after 8 byte descriptor
-  TU_LOG2("Port reset \r\n");
-
-  if (_dev0.hub_addr == 0)
-  {
-#if !CFG_TUH_RPI_PIO_USB // skip this reset for pio-usb
-    // connected directly to roothub
-    hcd_port_reset(_dev0.rhport);
-    osal_task_delay(RESET_DELAY);
-    hcd_port_reset_end(_dev0.rhport);
-#endif
-
-    enum_request_set_addr();
-=======
     start = CFG_TUH_DEVICE_MAX;
     end   = start + CFG_TUH_HUB;
   }else
   {
     start = 0;
     end   = start + CFG_TUH_DEVICE_MAX;
->>>>>>> ae531a79
   }
 
   for ( uint8_t idx = start; idx < end; idx++)
